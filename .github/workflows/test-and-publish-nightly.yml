--- conflicted
+++ resolved
@@ -67,12 +67,9 @@
             macos*)
               brew install gcovr
               make COMMIT_TAG=$HASH FAT_BINARY=true release coverage -j
-<<<<<<< HEAD
             ;;
             amazonlinux*)
               make COMMIT_TAG=$HASH release coverage -j
-=======
->>>>>>> d2c85c18
             ;;
             *)
               make COMMIT_TAG=$HASH CC=/usr/local/musl/bin/musl-gcc release coverage -j
@@ -136,8 +133,14 @@
               name: ubuntu-24.04-arm
             java-version: 11
             java-distribution: corretto
-<<<<<<< HEAD
-            image: "public.ecr.aws/async-profiler/asprof-builder-arm:latest"
+            image: public.ecr.aws/async-profiler/asprof-builder-arm:latest
+          - runson:
+              display: alpine
+              name: ubuntu-latest
+            java-version: 11
+            java-distribution: corretto
+            asprof-binaries-job: linux-x64
+            image: public.ecr.aws/async-profiler/asprof-builder-alpine:corretto-11
           - runson:
               display: amazonlinux2
               name: ubuntu-latest
@@ -152,16 +155,6 @@
             java-distribution: corretto
             image: public.ecr.aws/amazonlinux/amazonlinux:2023
             asprof-binaries-job: linux-x64
-=======
-            image: public.ecr.aws/async-profiler/asprof-builder-arm:latest
-          - runson:
-              display: alpine
-              name: ubuntu-latest
-            java-version: 11
-            java-distribution: corretto
-            asprof-binaries-job: linux-x64
-            image: public.ecr.aws/async-profiler/asprof-builder-alpine:corretto-11
->>>>>>> d2c85c18
     runs-on: ${{ matrix.runson.name }}
     container:
       image: ${{ matrix.image }}
