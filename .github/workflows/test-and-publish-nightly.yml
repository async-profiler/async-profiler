--- conflicted
+++ resolved
@@ -91,18 +91,14 @@
         if: always() # we always want to upload test logs, especially when tests fail
         with:
           name: test-logs-${{ matrix.runson }}
-<<<<<<< HEAD
-          path: build/test/logs/
+          path: |
+            build/test/logs/
+            hs_err*.log
       - name: Upload coverage report
         uses: actions/upload-artifact@v4
         with:
           name: test-coverage-${{ matrix.runson }}
           path: build/test/coverage/
-=======
-          path: |
-            build/test/logs/
-            hs_err*.log
->>>>>>> 083d85f8
       - name: Test macOS x64
         if: ${{ matrix.runson == 'macos-14' }}
         run: JAVA_HOME=$JAVA_HOME_${{ env.JAVA_VERSION }}_X64 make test
