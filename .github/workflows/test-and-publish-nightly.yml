--- conflicted
+++ resolved
@@ -215,14 +215,9 @@
           echo "release_directory=$(basename $(find . -type d -iname "async-profiler-*" ))" >> $GITHUB_OUTPUT
       - name: Download Protobuf Java runtime
         run: |
-<<<<<<< HEAD
-          mkdir -p "test/deps"
-          curl -L -o "test/deps/protobuf-java.jar" "https://repo1.maven.org/maven2/com/google/protobuf/protobuf-java/$PB_JAVA_VERSION/protobuf-java-$PB_JAVA_VERSION.jar"
-=======
           mkdir -p test/deps
           cd test/deps
           curl -L -O "https://repo1.maven.org/maven2/com/google/protobuf/protobuf-java/$PB_JAVA_VERSION/protobuf-java-$PB_JAVA_VERSION.jar"
->>>>>>> 520b897d
         env:
           PB_JAVA_VERSION: "4.31.1"
       - name: Run integration tests
