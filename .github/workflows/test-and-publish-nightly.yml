name: CI

on:  # We are very liberal in terms of triggering builds. This should be revisited if we start seeing a lot of queueing
  - push
  - pull_request

env:
  java_default_distribution: corretto
  java_default_version: 11

jobs:
  build-jars:
    runs-on: ubuntu-latest
    name: Build JARs
    steps:
      - name: Checkout sources
        uses: actions/checkout@v4
      - name: Build JARs
        run: make jar
      - name: Upload JARs
        uses: actions/upload-artifact@v4
        with:
          name: async-profiler-jars
          path: build/jar/*
          if-no-files-found: error
  build-and-upload-binaries:
    strategy:
      matrix:
        include:
          - runson:
              display: linux-arm64
              name: ubuntu-24.04-arm
            image: "public.ecr.aws/async-profiler/asprof-builder-arm:latest"
          - runson:
              display: linux-x64
              name: ubuntu-latest
            image: public.ecr.aws/async-profiler/asprof-builder-x86:latest
          - runson:
              display: macos
              name: macos-15
    runs-on: ${{ matrix.runson.name }}
    container:
      image: ${{ matrix.image }}
    name: "Build and unit test (${{ matrix.runson.display }})"
    steps:
      - name: Setup Java
        uses: actions/setup-java@v4
        with:
          distribution: ${{ matrix.java-distribution || env.java_default_distribution }}
          java-version: ${{ matrix.java-version || env.java_default_version }}
      - name: Checkout sources
        uses: actions/checkout@v4
      - name: Build and unit test
        id: build
        run: |
          set -x
          case "${{ matrix.runson.name }}" in
            macos*)
              brew install gcovr
              make COMMIT_TAG=${GITHUB_SHA:0:7} FAT_BINARY=true release coverage -j
            ;;
            *)
              make COMMIT_TAG=${GITHUB_SHA:0:7} CC=/usr/local/musl/bin/musl-gcc release coverage -j
            ;;
          esac
          echo "archive=$(basename $(find . -type f -iname "async-profiler-*" ))" >> $GITHUB_OUTPUT
        shell: bash
        env:
          GITHUB_SHA: ${{ github.sha }}
      - name: Set artifact name
        id: set_artifact_name
        run: echo "artifact_name=async-profiler-${{ matrix.runson.display }}-${GITHUB_SHA:0:7}" >> $GITHUB_OUTPUT
        shell: bash
        env:
          GITHUB_SHA: ${{ github.sha }}
      - name: Upload binaries
        uses: actions/upload-artifact@v4
        with:
          name: ${{ steps.set_artifact_name.outputs.artifact_name }}
          path: ${{ steps.build.outputs.archive }}
          if-no-files-found: error
      - name: Upload coverage report
        uses: actions/upload-artifact@v4
        with:
          name: test-coverage-${{ matrix.runson.display }}
          path: build/test/coverage/
          if-no-files-found: error
  integration-tests:
    needs: build-and-upload-binaries
    strategy:
      matrix:
        runson:
          - display: linux-x64
            # Using "latest" here as the build and test will any ways run inside a container which we control
            name: ubuntu-latest
        java-version: [11, 17, 21, 24]
        java-distribution: [corretto]
        image: ["public.ecr.aws/async-profiler/asprof-builder-x86:latest"]
        include:
          - runson:
              display: macos-arm64
              name: macos-15
            java-version: 11
            java-distribution: corretto
            # Not using container for mac-os as we have images only for linux
            image: ""
            # ARM MacOS should take fat binaries built on ARM
            asprof-binaries-job: macos
          - runson:
              display: macos-x64
              name: macos-13
            java-version: 11
            java-distribution: corretto
            architecture: x64
            image: ""
            # x64 MacOS should take fat binaries built on ARM
            asprof-binaries-job: macos
          - runson:
              display: linux-arm64
              # There is no "latest" tag available (yet) as ARM runners are still in public preview
              name: ubuntu-24.04-arm
            java-version: 11
            java-distribution: corretto
<<<<<<< HEAD
            container: "public.ecr.aws/async-profiler/asprof-builder-arm:latest"
          - runson:
              display: alpine
              name: ubuntu-latest
            # JDK comes from the Docker image, the two fields below are only specified for UI purposes
            java-version: 11
            java-distribution: corretto
            container: amazoncorretto:11-alpine-jdk
=======
            image: "public.ecr.aws/async-profiler/asprof-builder-arm:latest"
>>>>>>> 67076816
    runs-on: ${{ matrix.runson.name }}
    container:
      image: ${{ matrix.image }}
      options: --privileged
    name: "Integration test (${{ matrix.runson.display }}, ${{ matrix.java-distribution }} ${{ matrix.java-version }})"
    steps:
      - name: Setup Java
        uses: actions/setup-java@v4
        # https://github.com/actions/setup-java/issues/678#issuecomment-2446279753
        if: matrix.runson.display != 'alpine'
        with:
          distribution: ${{ matrix.java-distribution }}
          java-version: ${{ matrix.java-version }}
          architecture: ${{ matrix.architecture }}
      - name: Setup Alpine
        if: matrix.runson.display == 'alpine'
        run: |
          apk add --no-cache make gcc g++ linux-headers musl-dev util-linux patchelf
      - name: Checkout sources
        uses: actions/checkout@v4
      - name: Set variables
        id: set_variables
        run: |
<<<<<<< HEAD
          HASH=$(echo ${{ github.sha }} | cut -c-7)
          case "${{ matrix.runson.display }}" in
            macos*)
              make COMMIT_TAG=$HASH FAT_BINARY=true release test -j
            ;;
            alpine*)
              make COMMIT_TAG=$HASH release test -j
            ;;
            *)
              make COMMIT_TAG=$HASH CC=/usr/local/musl/bin/musl-gcc release test -j
            ;;
          esac
          echo "archive=$(basename $(find . -type f -iname "async-profiler-*" ))" >> $GITHUB_OUTPUT
      - name: Coverage
        id: coverage
        run: |
          HASH=$(echo ${{ github.sha }} | cut -c-7)
          case "${{ matrix.runson.display }}" in
=======
          echo "short_sha=${GITHUB_SHA:0:7}" >> $GITHUB_OUTPUT
          echo "artifact_name=async-profiler-${{ matrix.asprof-binaries-job || matrix.runson.display }}-${GITHUB_SHA:0:7}" >> $GITHUB_OUTPUT
        shell: bash
        env:
          GITHUB_SHA: ${{ github.sha }}
      - name: Download async-profiler release artifact
        uses: actions/download-artifact@v4
        with:
          name: ${{ steps.set_variables.outputs.artifact_name }}
          path: async_profiler_release
      - name: Download async-profiler JAR artifacts
        uses: actions/download-artifact@v4
        with:
          name: async-profiler-jars
          path: jar_artifacts
      - name: Extract async-profiler artifact
        id: extract_artifact
        run: |
          release_archive=$(basename $(find async_profiler_release -type f -iname "async-profiler-*" ))
          case "${{ matrix.runson.name }}" in
>>>>>>> 67076816
            macos*)
              unzip async_profiler_release/$release_archive
            ;;
            alpine*)
              apk add gcovr
              make COMMIT_TAG=$HASH coverage -j
            ;;
            *)
              tar xvf async_profiler_release/$release_archive
            ;;
          esac
          echo "jars_directory=jar_artifacts" >> $GITHUB_OUTPUT
          echo "release_directory=$(basename $(find . -type d -iname "async-profiler-*" ))" >> $GITHUB_OUTPUT
      - name: Run integration tests
        run: |
          mkdir -p build/jar
          cp ${{ steps.extract_artifact.outputs.jars_directory }}/* build/jar
          make build/test.jar
          cp -r ${{ steps.extract_artifact.outputs.release_directory }}/bin build
          cp -r ${{ steps.extract_artifact.outputs.release_directory }}/lib build
          make test-java -j
      - name: Upload integration test logs
        uses: actions/upload-artifact@v4
        # Always upload, especially after test failure
        if: always()
        with:
          name: integration-test-logs-${{ matrix.runson.display }}-${{ matrix.java-version }}-${{ steps.set_variables.outputs.short_sha }}
          path: |
            build/test/logs/
            hs_err*.log
  publish-only-on-push:
    if: github.event_name == 'push' && github.ref == 'refs/heads/master'
    name: publish (nightly)
    runs-on: ubuntu-latest
    needs: [build-jars, integration-tests]
    steps:
      - name: Download async-profiler binaries and jars
        uses: actions/download-artifact@v4
        with:
          pattern: '*.*' # download everything except test logs
          merge-multiple: 'true'
      - name: Delete previous release and publish new release
        uses: actions/github-script@v7
        with:
          result-encoding: string
          script: |
            const fs = require('fs').promises;
            const commonOptions = {
              owner: "async-profiler",
              repo: "async-profiler",
            };
            let previousRelease = undefined;
            try {
              previousRelease = await github.rest.repos.getReleaseByTag({
                ...commonOptions,
                tag: "nightly",
              });
            } catch (e) {
              console.log("No previous nightly release");
              // ignore, there was no previous nightly release
            }
            if (previousRelease !== undefined) {
              // delete previous release and nightly tag
              await github.rest.repos.deleteRelease({
                ...commonOptions,
                release_id: previousRelease.data.id,
              });
              await github.rest.git.deleteRef({...commonOptions, ref: "tags/nightly"});
            }
            // create draft release
            const newReleaseId = (await github.rest.repos.createRelease({
              ...commonOptions,
              tag_name: "nightly",
              target_commitish: "${{ github.sha }}",
              name: "Nightly builds",
              body: "Async-profiler binaries published automatically from the latest sources in `master` upon a successful build.",
              prerelease: true,
              draft: true,
            })).data.id;
            // upload binaries and jars to draft release
            for (const archiveName of await fs.readdir(process.cwd())) {
              await github.rest.repos.uploadReleaseAsset({
                ...commonOptions,
                release_id: newReleaseId,
                name: archiveName,
                data: await fs.readFile(archiveName),
              });
            }
            // publish release
            await github.rest.repos.updateRelease({
              ...commonOptions,
              release_id: newReleaseId,
              draft: false,
            });<|MERGE_RESOLUTION|>--- conflicted
+++ resolved
@@ -36,6 +36,10 @@
               name: ubuntu-latest
             image: public.ecr.aws/async-profiler/asprof-builder-x86:latest
           - runson:
+              display: alpine
+              name: ubuntu-latest
+            image: public.ecr.aws/docker/library/amazoncorretto:11-alpine-jdk
+          - runson:
               display: macos
               name: macos-15
     runs-on: ${{ matrix.runson.name }}
@@ -45,19 +49,28 @@
     steps:
       - name: Setup Java
         uses: actions/setup-java@v4
+        # https://github.com/actions/setup-java/issues/678#issuecomment-2446279753
+        if: matrix.runson.display != 'alpine'
         with:
           distribution: ${{ matrix.java-distribution || env.java_default_distribution }}
           java-version: ${{ matrix.java-version || env.java_default_version }}
+      - name: Setup Alpine
+        if: matrix.runson.display == 'alpine'
+        run: |
+          apk add --no-cache make gcc g++ linux-headers musl-dev util-linux patchelf gcovr
       - name: Checkout sources
         uses: actions/checkout@v4
       - name: Build and unit test
         id: build
         run: |
           set -x
-          case "${{ matrix.runson.name }}" in
+          case "${{ matrix.runson.display }}" in
             macos*)
               brew install gcovr
               make COMMIT_TAG=${GITHUB_SHA:0:7} FAT_BINARY=true release coverage -j
+            ;;
+            alpine*)
+              make COMMIT_TAG=$HASH release coverage -j
             ;;
             *)
               make COMMIT_TAG=${GITHUB_SHA:0:7} CC=/usr/local/musl/bin/musl-gcc release coverage -j
@@ -95,7 +108,7 @@
             name: ubuntu-latest
         java-version: [11, 17, 21, 24]
         java-distribution: [corretto]
-        image: ["public.ecr.aws/async-profiler/asprof-builder-x86:latest"]
+        image: [public.ecr.aws/async-profiler/asprof-builder-x86:latest]
         include:
           - runson:
               display: macos-arm64
@@ -121,18 +134,14 @@
               name: ubuntu-24.04-arm
             java-version: 11
             java-distribution: corretto
-<<<<<<< HEAD
-            container: "public.ecr.aws/async-profiler/asprof-builder-arm:latest"
+            image: public.ecr.aws/async-profiler/asprof-builder-arm:latest
           - runson:
               display: alpine
+              # There is no "latest" tag available (yet) as ARM runners are still in public preview
               name: ubuntu-latest
-            # JDK comes from the Docker image, the two fields below are only specified for UI purposes
-            java-version: 11
-            java-distribution: corretto
-            container: amazoncorretto:11-alpine-jdk
-=======
-            image: "public.ecr.aws/async-profiler/asprof-builder-arm:latest"
->>>>>>> 67076816
+            java-version: 11
+            java-distribution: corretto
+            image: public.ecr.aws/docker/library/amazoncorretto:11-alpine-jdk
     runs-on: ${{ matrix.runson.name }}
     container:
       image: ${{ matrix.image }}
@@ -141,7 +150,6 @@
     steps:
       - name: Setup Java
         uses: actions/setup-java@v4
-        # https://github.com/actions/setup-java/issues/678#issuecomment-2446279753
         if: matrix.runson.display != 'alpine'
         with:
           distribution: ${{ matrix.java-distribution }}
@@ -150,32 +158,12 @@
       - name: Setup Alpine
         if: matrix.runson.display == 'alpine'
         run: |
-          apk add --no-cache make gcc g++ linux-headers musl-dev util-linux patchelf
+          apk add --no-cache make tar
       - name: Checkout sources
         uses: actions/checkout@v4
       - name: Set variables
         id: set_variables
         run: |
-<<<<<<< HEAD
-          HASH=$(echo ${{ github.sha }} | cut -c-7)
-          case "${{ matrix.runson.display }}" in
-            macos*)
-              make COMMIT_TAG=$HASH FAT_BINARY=true release test -j
-            ;;
-            alpine*)
-              make COMMIT_TAG=$HASH release test -j
-            ;;
-            *)
-              make COMMIT_TAG=$HASH CC=/usr/local/musl/bin/musl-gcc release test -j
-            ;;
-          esac
-          echo "archive=$(basename $(find . -type f -iname "async-profiler-*" ))" >> $GITHUB_OUTPUT
-      - name: Coverage
-        id: coverage
-        run: |
-          HASH=$(echo ${{ github.sha }} | cut -c-7)
-          case "${{ matrix.runson.display }}" in
-=======
           echo "short_sha=${GITHUB_SHA:0:7}" >> $GITHUB_OUTPUT
           echo "artifact_name=async-profiler-${{ matrix.asprof-binaries-job || matrix.runson.display }}-${GITHUB_SHA:0:7}" >> $GITHUB_OUTPUT
         shell: bash
@@ -196,13 +184,8 @@
         run: |
           release_archive=$(basename $(find async_profiler_release -type f -iname "async-profiler-*" ))
           case "${{ matrix.runson.name }}" in
->>>>>>> 67076816
             macos*)
               unzip async_profiler_release/$release_archive
-            ;;
-            alpine*)
-              apk add gcovr
-              make COMMIT_TAG=$HASH coverage -j
             ;;
             *)
               tar xvf async_profiler_release/$release_archive
