Checks: >
  -*,
  bugprone-assert-side-effect,
  bugprone-bool-pointer-implicit-conversion,
  bugprone-chained-comparison,
  bugprone-copy-constructor-init,
  bugprone-incorrect-roundings,
  bugprone-infinite-loop,
  bugprone-integer-division,
  bugprone-misplaced-operator-in-strlen-in-alloc,
  bugprone-misplaced-pointer-arithmetic-in-alloc,
  bugprone-misplaced-widening-cast,
  bugprone-non-zero-enum-to-bool-conversion,
  bugprone-pointer-arithmetic-on-polymorphic-object,
  bugprone-posix-return,
  bugprone-redundant-branch-condition,
  bugprone-return-const-ref-from-parameter,
  bugprone-sizeof-container,
  bugprone-standalone-empty,
  bugprone-string-literal-with-embedded-nul,
  bugprone-string-integer-assignment,
  bugprone-suspicious-include,
  bugprone-suspicious-memset-usage,
  bugprone-suspicious-missing-comma,
  bugprone-suspicious-realloc-usage,
  bugprone-suspicious-semicolon,
  bugprone-suspicious-string-compare,
  bugprone-swapped-arguments,
  bugprone-terminating-continue,
  bugprone-too-small-loop-variable,
  bugprone-undefined-memory-manipulation,
  bugprone-undelegated-constructor,
  bugprone-unhandled-self-assignment,
  bugprone-unused-raii,
  bugprone-unused-return-value,
  bugprone-use-after-move,
  bugprone-virtual-near-miss,
  cppcoreguidelines-misleading-capture-default-by-value,
  cppcoreguidelines-pro-type-const-cast,
  cppcoreguidelines-slicing,
  cert-oop58-cpp,
  cert-flp30-c,
  misc-confusable-identifiers,
  misc-definitions-in-headers,
  misc-header-include-cycle,
  misc-misplaced-const,
  misc-non-copyable-objects,
  misc-redundant-expression,
  misc-static-assert,
  misc-unconventional-assign-operator,
  misc-unused-alias-decls,
  performance-avoid-endl,
  performance-faster-string-find,
  performance-for-range-copy,
  performance-implicit-conversion-in-loop,
  performance-inefficient-algorithm,
  performance-inefficient-string-concatenation,
  performance-inefficient-vector-operation,
  performance-move-const-arg,
  performance-move-constructor-init,
  performance-no-automatic-move,
  performance-noexcept-destructor,
  performance-noexcept-move-constructor,
  performance-noexcept-swap,
  performance-trivially-destructible,
  performance-type-promotion-in-math-fn,
  performance-unnecessary-copy-initialization,
  performance-unnecessary-value-param,
  readability-avoid-return-with-void-value,
  readability-avoid-unconditional-preprocessor-if,
  readability-const-return-type,
  readability-container-contains,
  readability-container-data-pointer,
  readability-container-size-empty,
  readability-delete-null-pointer,
  readability-duplicate-include,
  readability-function-size,
  readability-identifier-naming,
  readability-misleading-indentation,
  readability-misplaced-array-index,
  readability-named-parameter,
  readability-operators-representation,
  readability-qualified-auto,
  readability-redundant-access-specifiers,
  readability-redundant-casting,
  readability-redundant-control-flow,
  readability-redundant-declaration,
  readability-redundant-function-ptr-dereference,
  readability-redundant-preprocessor,
  readability-redundant-string-cstr,
  readability-redundant-string-init,
  readability-reference-to-constructed-temporary,
  readability-simplify-subscript-expr,
  readability-static-accessed-through-instance,
  readability-static-definition-in-anonymous-namespace,
  readability-string-compare,
  readability-uniqueptr-delete-release,
  readability-use-anyofallof,
  misc-include-cleaner
# TODO: Consider these
# bugprone-switch-missing-default-case
# bugprone-multi-level-implicit-pointer-conversion
# bugprone-branch-clone
# cert-err33-c
# cppcoreguidelines-narrowing-conversions
# cppcoreguidelines-init-variables
# cppcoreguidelines-explicit-virtual-functions
# cppcoreguidelines-special-member-functions
# llvm-include-order
# misc-const-correctness
# modernize-*
# performance-enum-size
# readability-function-cognitive-complexity
# readability-else-after-return
# readability-convert-member-functions-to-static
# readability-math-missing-parentheses
# readability-non-const-parameter
# readability-redundant-member-init
# readability-simplify-boolean-expr
# google-explicit-constructor
# cppcoreguidelines-virtual-class-destructor
# readability-make-member-function-const
HeaderFilterRegex: "*"
CheckOptions:
  - key: readability-identifier-naming.LocalVariableCase
    value: lower_case
  - key: readability-identifier-naming.LocalVariableIgnoredRegexp
    value: '(KB|Thread|setDaemon|klassOop|nVMs|loadLibrary|getTicksFrequency|counterTime|System|M|R|s_)'
  - key: readability-identifier-naming.PrivateMemberPrefix
    value: _
<<<<<<< HEAD
  - key: misc-include-cleaner.MissingIncludes
    value: false
=======
  - key: readability-identifier-naming.ConstexprVariableCase
    value: UPPER_CASE
>>>>>>> 2c188fe4
<|MERGE_RESOLUTION|>--- conflicted
+++ resolved
@@ -128,10 +128,7 @@
     value: '(KB|Thread|setDaemon|klassOop|nVMs|loadLibrary|getTicksFrequency|counterTime|System|M|R|s_)'
   - key: readability-identifier-naming.PrivateMemberPrefix
     value: _
-<<<<<<< HEAD
-  - key: misc-include-cleaner.MissingIncludes
-    value: false
-=======
   - key: readability-identifier-naming.ConstexprVariableCase
     value: UPPER_CASE
->>>>>>> 2c188fe4
+  - key: misc-include-cleaner.MissingIncludes
+    value: false