--- conflicted
+++ resolved
@@ -71,12 +71,7 @@
         }
 
         Assert.isGreater(eventsCount.get("jdk.ExecutionSample"), 50);
-<<<<<<< HEAD
-        Assert.isGreater(eventsCount.get("jdk.JavaMonitorEnter"), 25);
-        Assert.isGreater(eventsCount.get("jdk.ObjectAllocationInNewTLAB"), 100);
-=======
         Assert.isGreater(eventsCount.get("jdk.JavaMonitorEnter"), 50);
         Assert.isGreater(eventsCount.get("jdk.ObjectAllocationInNewTLAB"), 50);
->>>>>>> 74ffc675
     }
 }