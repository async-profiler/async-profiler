--- conflicted
+++ resolved
@@ -25,19 +25,11 @@
         String peakPattern = "test/jfr/Cache.*calculateTop.*";
 
         out = Output.convertJfrToCollapsed(jfrOutPath, "--to", "2500");
-<<<<<<< HEAD
-        assert !out.contains("test/jfr/Cache\\.calculateTop");
-        out = Output.convertJfrToCollapsed(jfrOutPath,"--from", "2500", "--to", "5000");
-        assert out.samples("test/jfr/Cache\\.calculateTop") >= 1;
-        out = Output.convertJfrToCollapsed(jfrOutPath,"--from", "5000");
-        assert !out.contains("test/jfr/Cache\\.calculateTop");
-=======
         assert !out.contains(peakPattern);
         out = Output.convertJfrToCollapsed(jfrOutPath,"--from", "2500", "--to", "5000");
         assert out.samples(peakPattern) >= 1;
         out = Output.convertJfrToCollapsed(jfrOutPath,"--from", "5000");
         assert !out.contains(peakPattern);
->>>>>>> f8e887eb
     }
 
     /**
