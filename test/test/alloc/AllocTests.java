/*
 * Copyright The async-profiler authors
 * SPDX-License-Identifier: Apache-2.0
 */

package test.alloc;

import one.jfr.JfrReader;
import one.jfr.StackTrace;
import one.jfr.event.AllocationSample;
import one.jfr.event.Event;
import one.profiler.test.Assert;
import one.profiler.test.Jvm;
import one.profiler.test.Os;
import one.profiler.test.Output;
import one.profiler.test.Test;
import one.profiler.test.TestProcess;

<<<<<<< HEAD
import java.util.List;
=======
import java.io.File;
import java.nio.file.Files;
import java.nio.file.Paths;
import java.nio.file.StandardCopyOption;
>>>>>>> 4ee2a5df

public class AllocTests {

    @Test(mainClass = MapReader.class, jvmArgs = "-XX:+UseG1GC -Xmx1g -Xms1g", jvm = Jvm.HOTSPOT)
    public void alloc(TestProcess p) throws Exception {
        Output out = p.profile("-e cpu -d 3 -o collapsed");
        assert out.contains("G1RemSet::");

        out = p.profile("--alloc 1 -d 3 -o collapsed");
        assert out.contains("java/io/BufferedReader.readLine;");
        assert out.contains("java/lang/String.split;");
        assert out.contains("java/lang/String.trim;");
        assert out.contains("java\\.lang\\.String\\[]");
    }

    @Test(mainClass = MapReaderOpt.class, jvmArgs = "-XX:+UseParallelGC -Xmx1g -Xms1g", jvm = {Jvm.HOTSPOT, Jvm.ZING})
    public void allocTotal(TestProcess p) throws Exception {
        Output out = p.profile("-e alloc -d 3 -o collapsed --total");
        assert out.samples("java.util.HashMap\\$Node\\[]") > 1_000_000;

        out = p.profile("stop -o flamegraph --total");
        out = out.convertFlameToCollapsed();
        assert out.contains("java\\.lang\\.Long");
        assert out.contains("java\\.util\\.HashMap\\$Node\\[]");
    }

    @Test(mainClass = Hello.class, agentArgs = "start,event=alloc,alloc=1,cstack=fp,flamegraph,file=%f", jvmArgs = "-XX:+UseG1GC -XX:-UseTLAB")
    public void startup(TestProcess p) throws Exception {
        Output out = p.waitForExit("%f");
        out = out.convertFlameToCollapsed();
        assert out.contains("JNI_CreateJavaVM");
        assert out.contains("java/lang/ClassLoader\\.loadClass");
        assert out.contains("java\\.lang\\.Class");
        assert out.contains("java\\.lang\\.Thread");
        assert out.contains("java\\.lang\\.String");
        assert out.contains("int\\[]");
    }

    @Test(mainClass = MapReaderOpt.class, agentArgs = "start,event=G1CollectedHeap::humongous_obj_allocate", jvmArgs = "-XX:+UseG1GC -XX:G1HeapRegionSize=1M -Xmx4g -Xms4g", os = Os.LINUX)
    public void humongous(TestProcess p) throws Exception {
        Thread.sleep(1000);
        Output out = p.profile("stop -o collapsed");
        assert out.contains("java/io/ByteArrayOutputStream.toByteArray;");
        assert out.contains("G1CollectedHeap::humongous_obj_allocate");
    }

<<<<<<< HEAD
    // Without liveness tracking, results won't change except for the sampling
    // error.
    @Test(mainClass = RandomBlockRetainer.class, jvmVer = { 11, Integer.MAX_VALUE }, args = "1.0", inputs = { "false" })
    @Test(mainClass = RandomBlockRetainer.class, jvmVer = { 11, Integer.MAX_VALUE }, args = "0.0", inputs = { "true" })
    @Test(mainClass = RandomBlockRetainer.class, jvmVer = { 11, Integer.MAX_VALUE }, args = "0.1", inputs = { "true" })
    @Test(mainClass = RandomBlockRetainer.class, jvmVer = { 11, Integer.MAX_VALUE }, args = "1.0", inputs = { "true" })
    public void liveness(TestProcess p) throws Exception {
        final long TOTAL_BYTES = 50000000;
        final double tolerance = 0.10;

        final boolean live = Boolean.parseBoolean(p.inputs()[0]);
        final double keepChance = live ? Double.parseDouble(p.test().args()) : 1.0;

        Output out = p.profile("--alloc 1k --total -o collapsed" + (live ? " --live" : ""));
        long totalBytes = out.filter("RandomBlockRetainer\\.alloc").samples("byte\\[\\]");

        final double lowerLimit = (keepChance - tolerance) * TOTAL_BYTES;
        final double upperLimit = (keepChance + tolerance) * TOTAL_BYTES;

        Assert.isLessOrEqual(lowerLimit, totalBytes);
        Assert.isGreaterOrEqual(upperLimit, totalBytes);
=======
    @Test(mainClass = MapReaderOpt.class, jvmVer = {11, Integer.MAX_VALUE})
    public void objectSamplerWtihDifferentAsprofs(TestProcess p) throws Exception {
        Output out = p.profile("-e alloc -d 3 -o collapsed");
        // _[k] suffix in collapsed output corresponds to jdk.ObjectAllocationOutsideTLAB, which means alloc tracer is being used
        assert !out.contains("_\\[k\\]"); // we are using alloc tracer instead of object sampler, should definitely not happen on first profiling call
        File asprofCopy = File.createTempFile(new File(p.profilerLibPath()).getName(), null);
        asprofCopy.deleteOnExit();
        Files.copy(Paths.get(p.profilerLibPath()), asprofCopy.toPath(), StandardCopyOption.REPLACE_EXISTING);
        Output outWithCopy = p.profile(String.format("--libpath %s -e alloc -d 3 -o collapsed", asprofCopy.getAbsolutePath()));
        assert !outWithCopy.contains("_\\[k\\]"); // first instance of profiler has not properly relinquished the can_generate_sampled_object_alloc_events capability.
>>>>>>> 4ee2a5df
    }
}<|MERGE_RESOLUTION|>--- conflicted
+++ resolved
@@ -16,14 +16,10 @@
 import one.profiler.test.Test;
 import one.profiler.test.TestProcess;
 
-<<<<<<< HEAD
-import java.util.List;
-=======
 import java.io.File;
 import java.nio.file.Files;
 import java.nio.file.Paths;
 import java.nio.file.StandardCopyOption;
->>>>>>> 4ee2a5df
 
 public class AllocTests {
 
@@ -70,7 +66,18 @@
         assert out.contains("G1CollectedHeap::humongous_obj_allocate");
     }
 
-<<<<<<< HEAD
+    @Test(mainClass = MapReaderOpt.class, jvmVer = {11, Integer.MAX_VALUE})
+    public void objectSamplerWtihDifferentAsprofs(TestProcess p) throws Exception {
+        Output out = p.profile("-e alloc -d 3 -o collapsed");
+        // _[k] suffix in collapsed output corresponds to jdk.ObjectAllocationOutsideTLAB, which means alloc tracer is being used
+        assert !out.contains("_\\[k\\]"); // we are using alloc tracer instead of object sampler, should definitely not happen on first profiling call
+        File asprofCopy = File.createTempFile(new File(p.profilerLibPath()).getName(), null);
+        asprofCopy.deleteOnExit();
+        Files.copy(Paths.get(p.profilerLibPath()), asprofCopy.toPath(), StandardCopyOption.REPLACE_EXISTING);
+        Output outWithCopy = p.profile(String.format("--libpath %s -e alloc -d 3 -o collapsed", asprofCopy.getAbsolutePath()));
+        assert !outWithCopy.contains("_\\[k\\]"); // first instance of profiler has not properly relinquished the can_generate_sampled_object_alloc_events capability.
+    }
+
     // Without liveness tracking, results won't change except for the sampling
     // error.
     @Test(mainClass = RandomBlockRetainer.class, jvmVer = { 11, Integer.MAX_VALUE }, args = "1.0", inputs = { "false" })
@@ -92,17 +99,5 @@
 
         Assert.isLessOrEqual(lowerLimit, totalBytes);
         Assert.isGreaterOrEqual(upperLimit, totalBytes);
-=======
-    @Test(mainClass = MapReaderOpt.class, jvmVer = {11, Integer.MAX_VALUE})
-    public void objectSamplerWtihDifferentAsprofs(TestProcess p) throws Exception {
-        Output out = p.profile("-e alloc -d 3 -o collapsed");
-        // _[k] suffix in collapsed output corresponds to jdk.ObjectAllocationOutsideTLAB, which means alloc tracer is being used
-        assert !out.contains("_\\[k\\]"); // we are using alloc tracer instead of object sampler, should definitely not happen on first profiling call
-        File asprofCopy = File.createTempFile(new File(p.profilerLibPath()).getName(), null);
-        asprofCopy.deleteOnExit();
-        Files.copy(Paths.get(p.profilerLibPath()), asprofCopy.toPath(), StandardCopyOption.REPLACE_EXISTING);
-        Output outWithCopy = p.profile(String.format("--libpath %s -e alloc -d 3 -o collapsed", asprofCopy.getAbsolutePath()));
-        assert !outWithCopy.contains("_\\[k\\]"); // first instance of profiler has not properly relinquished the can_generate_sampled_object_alloc_events capability.
->>>>>>> 4ee2a5df
     }
 }