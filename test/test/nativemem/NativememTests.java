/*
 * Copyright The async-profiler authors
 * SPDX-License-Identifier: Apache-2.0
 */

package test.nativemem;

import java.util.Arrays;
import java.util.HashMap;
import java.util.List;
import java.util.Map;

import one.jfr.JfrReader;
import one.jfr.event.MallocEvent;

import one.profiler.test.Assert;
import one.profiler.test.Os;
import one.profiler.test.Output;
import one.profiler.test.Test;
import one.profiler.test.TestProcess;

public class NativememTests {

    private static final int MALLOC_SIZE = 1999993;
    private static final int MALLOC_DYN_SIZE = 2000003;
    private static final int CALLOC_SIZE = 2000147;
    private static final int REALLOC_SIZE = 30000170;
    private static final int POSIX_MEMALIGN_SIZE = 30000193;
    private static final int ALIGNED_ALLOC_SIZE = 30002009;

    @Test(mainClass = CallsMallocCalloc.class, os = Os.LINUX, agentArgs = "start,nativemem,total,collapsed,file=%f", args = "once")
    public void canAgentTraceMallocCalloc(TestProcess p) throws Exception {
        Output out = p.waitForExit("%f");

        Assert.isEqual(out.samples("Java_test_nativemem_Native_malloc"), MALLOC_SIZE);
        Assert.isEqual(out.samples("Java_test_nativemem_Native_calloc"), CALLOC_SIZE);
    }

    @Test(mainClass = CallsMallocCalloc.class, os = Os.LINUX, agentArgs = "start,nativemem=10000000,total,collapsed,file=%f", args = "once")
    public void canAgentFilterMallocCalloc(TestProcess p) throws Exception {
        Output out = p.waitForExit("%f");
        Assert.isEqual(out.samples("Java_test_nativemem_Native_malloc"), 0);
        Assert.isEqual(out.samples("Java_test_nativemem_Native_calloc"), 0);
    }

    @Test(mainClass = CallsMallocCalloc.class, os = Os.LINUX)
    public void canAsprofTraceMallocCalloc(TestProcess p) throws Exception {
        Output out = p.profile("-e nativemem --total -o collapsed -d 2");
        long samplesMalloc = out.samples("Java_test_nativemem_Native_malloc");
        long samplesCalloc = out.samples("Java_test_nativemem_Native_calloc");

        Assert.isGreater(samplesMalloc, 0);
        Assert.isGreater(samplesCalloc, 0);
        Assert.isEqual(samplesMalloc % MALLOC_SIZE, 0);
        Assert.isEqual(samplesCalloc % CALLOC_SIZE, 0);
    }

    @Test(mainClass = CallsRealloc.class, agentArgs = "start,nativemem,total,collapsed,file=%f", args = "once", os = Os.LINUX)
    public void canAgentTraceRealloc(TestProcess p) throws Exception {
        Output out = p.waitForExit("%f");

        Assert.isEqual(out.samples("Java_test_nativemem_Native_malloc"), MALLOC_SIZE);
        Assert.isEqual(out.samples("Java_test_nativemem_Native_realloc"), REALLOC_SIZE);
    }

    @Test(mainClass = CallsRealloc.class, os = Os.LINUX)
    public void canAsprofTraceRealloc(TestProcess p) throws Exception {
        Output out = p.profile("-e nativemem --total -o collapsed -d 2");
        long samplesMalloc = out.samples("Java_test_nativemem_Native_malloc");
        long samplesRealloc = out.samples("Java_test_nativemem_Native_realloc");

        Assert.isGreater(samplesMalloc, 0);
        Assert.isGreater(samplesRealloc, 0);
        Assert.isEqual(samplesMalloc % MALLOC_SIZE, 0);
        Assert.isEqual(samplesRealloc % REALLOC_SIZE, 0);
    }

    @Test(mainClass = CallsAllNoLeak.class, os = Os.LINUX)
    public void canAsprofTraceAllNoLeak(TestProcess p) throws Exception {
        Output out = p.profile("-e nativemem --total -o collapsed -d 2");

        long samplesMalloc = out.samples("Java_test_nativemem_Native_malloc");
        long samplesCalloc = out.samples("Java_test_nativemem_Native_calloc");
        long samplesRealloc = out.samples("Java_test_nativemem_Native_realloc");
        long samplesPosixMemalign = out.samples("Java_test_nativemem_Native_posixMemalign");
        long samplesAlignedAlloc = out.samples("Java_test_nativemem_Native_alignedAlloc");

        Assert.isGreater(samplesMalloc, 0);
        Assert.isGreater(samplesCalloc, 0);
        Assert.isGreater(samplesRealloc, 0);
        Assert.isGreater(samplesPosixMemalign, 0);
        Assert.isGreater(samplesAlignedAlloc, 0);

        Assert.isEqual(samplesMalloc % MALLOC_SIZE, 0);
        Assert.isEqual(samplesCalloc % CALLOC_SIZE, 0);
        Assert.isEqual(samplesRealloc % REALLOC_SIZE, 0);
        Assert.isEqual(samplesPosixMemalign % POSIX_MEMALIGN_SIZE, 0);
        Assert.isEqual(samplesAlignedAlloc % ALIGNED_ALLOC_SIZE, 0);
    }

    private static Map<Long, Long> assertNoLeaks(TestProcess p) throws Exception {
        p.waitForExit();
        String filename = p.getFilePath("%f");

        boolean nofree = Arrays.asList(p.inputs()).contains("nofree");
        boolean hasFree = false;
        Map<Long, Long> sizeCounts = new HashMap<>();

        try (JfrReader r = new JfrReader(filename)) {
            List<MallocEvent> events = r.readAllEvents(MallocEvent.class);
            assert !events.isEmpty() : "No MallocEvent events found in the JFR output";

            long totalAllocated = 0;
            Map<Long, MallocEvent> addresses = new HashMap<>();
            for (MallocEvent event : events) {
                // only interested in specific sizes.
                if (event.size != 0 && event.size != MALLOC_SIZE && event.size != CALLOC_SIZE
<<<<<<< HEAD
                        && event.size != REALLOC_SIZE && event.size != POSIX_MEMALIGN_SIZE
                        && event.size != ALIGNED_ALLOC_SIZE) {
=======
                        && event.size != REALLOC_SIZE && event.size != MALLOC_DYN_SIZE) {
>>>>>>> cede318e
                    continue;
                }

                totalAllocated += event.size;
                if (event.size > 0) {
                    addresses.put(event.address, event);
                    sizeCounts.merge(event.size, 1L, Long::sum);
                } else {
                    addresses.remove(event.address);
                    hasFree = true;
                }
            }

            Assert.isGreater(totalAllocated, 0);

            if (nofree) {
                assert !hasFree;

                // nofree cannot track leaks.
                Assert.isGreater(addresses.size(), 0);
            } else {
                assert hasFree;
                Assert.isEqual(addresses.size(), 0);
            }
        }

        return sizeCounts;
    }

    @Test(mainClass = CallsAllNoLeak.class, os = Os.LINUX, args = "once", agentArgs = "start,nativemem,file=%f.jfr")
    @Test(mainClass = CallsAllNoLeak.class, os = Os.LINUX, args = "once", agentArgs = "start,nativemem,total,file=%f.jfr")
    @Test(mainClass = CallsAllNoLeak.class, os = Os.LINUX, args = "once", agentArgs = "start,nativemem=1,total,file=%f.jfr")
    @Test(mainClass = CallsAllNoLeak.class, os = Os.LINUX, args = "once", agentArgs = "start,nativemem=10M,total,file=%f.jfr")
    @Test(mainClass = CallsAllNoLeak.class, os = Os.LINUX, args = "once", agentArgs = "start,cpu,alloc,nativemem,total,file=%f.jfr")
    public void jfrNoLeaks(TestProcess p) throws Exception {
        assertNoLeaks(p);
    }

    @Test(mainClass = CallsAllNoLeak.class, os = Os.LINUX, args = "once", inputs = "nofree", agentArgs = "start,nativemem,nofree,file=%f.jfr")
    @Test(mainClass = CallsAllNoLeak.class, os = Os.LINUX, args = "once", inputs = "nofree", agentArgs = "start,cpu,alloc,nativemem,nofree,total,file=%f.jfr")
    public void jfrNoFree(TestProcess p) throws Exception {
        assertNoLeaks(p);
    }

    @Test(mainClass = CallsAllNoLeak.class, os = Os.LINUX, args = "once", env = {"LD_PRELOAD=%lib", "ASPROF_COMMAND=start,nativemem,file=%f.jfr"})
    public void ldpreload(TestProcess p) throws Exception {
        assertNoLeaks(p);

        Output out = Output.convertJfrToCollapsed(p.getFilePath("%f"), "--nativemem");
        assert out.contains("JavaMain");
        assert out.contains("JVM_");
        assert out.contains("malloc_hook");
    }

    @Test(sh = "%testbin/malloc_plt_dyn", os = Os.LINUX, env = {"LD_PRELOAD=%lib", "ASPROF_COMMAND=start,nativemem,file=%f.jfr"})
    public void malloc_plt_dyn(TestProcess p) throws Exception {
        Map<Long, Long> sizeCounts = assertNoLeaks(p);

        Assert.isEqual(sizeCounts.getOrDefault((long) MALLOC_SIZE, 0L), 1);
        Assert.isEqual(sizeCounts.getOrDefault((long) MALLOC_DYN_SIZE, 0L), 1);
    }
}<|MERGE_RESOLUTION|>--- conflicted
+++ resolved
@@ -115,12 +115,8 @@
             for (MallocEvent event : events) {
                 // only interested in specific sizes.
                 if (event.size != 0 && event.size != MALLOC_SIZE && event.size != CALLOC_SIZE
-<<<<<<< HEAD
-                        && event.size != REALLOC_SIZE && event.size != POSIX_MEMALIGN_SIZE
-                        && event.size != ALIGNED_ALLOC_SIZE) {
-=======
-                        && event.size != REALLOC_SIZE && event.size != MALLOC_DYN_SIZE) {
->>>>>>> cede318e
+                        && event.size != REALLOC_SIZE && event.size != MALLOC_DYN_SIZE
+                        && event.size != POSIX_MEMALIGN_SIZE && event.size != ALIGNED_ALLOC_SIZE) {
                     continue;
                 }
 
