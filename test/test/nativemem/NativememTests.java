--- conflicted
+++ resolved
@@ -189,12 +189,6 @@
         Assert.isEqual(sizeCounts.getOrDefault((long) MALLOC_SIZE, 0L), 1);
     }
 
-<<<<<<< HEAD
-    @Test(os = Os.LINUX, sh = "%testbin/nativemem_known_lib_crash %f.jfr", output = true, env = {"LD_LIBRARY_PATH=build/test/lib:build/lib"})
-    public void nativememKnownLibCrash(TestProcess p) throws Exception {
-        p.waitForExit();
-        Assert.isEqual(p.exitCode(), 0);
-=======
     @Test(os = Os.LINUX, sh = "LD_PRELOAD=\"%lib %testlib/libmalloc.so\" ASPROF_COMMAND=start,nativemem,file=%f.jfr %testbin/preload_malloc preload %f.jfr",
             env = {"LD_LIBRARY_PATH=build/lib"}, nameSuffix = "LD_PRELOAD+profiler_first")
     @Test(os = Os.LINUX, sh = "LD_PRELOAD=\"%testlib/libmalloc.so %lib\" ASPROF_COMMAND=start,nativemem,file=%f.jfr %testbin/preload_malloc preload %f.jfr",
@@ -204,6 +198,11 @@
         Map<Long, Long> sizeCounts = assertNoLeaks(p);
 
         Assert.isEqual(sizeCounts.getOrDefault((long) MALLOC_SIZE, 0L), 1);
->>>>>>> 8c15cbac
+    }
+
+    @Test(os = Os.LINUX, sh = "%testbin/nativemem_known_lib_crash %f.jfr", output = true, env = {"LD_LIBRARY_PATH=build/test/lib:build/lib"})
+    public void nativememKnownLibCrash(TestProcess p) throws Exception {
+        p.waitForExit();
+        Assert.isEqual(p.exitCode(), 0);
     }
 }