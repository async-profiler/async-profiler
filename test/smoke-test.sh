#!/bin/bash

set -e  # exit on any failure
set -x  # print all executed lines

if [ -z "${JAVA_HOME}" ]
then
  echo "JAVA_HOME is not set"
fi

(
  cd $(dirname $0)

  if [ "Target.class" -ot "Target.java" ]
  then
     ${JAVA_HOME}/bin/javac Target.java
  fi

  ${JAVA_HOME}/bin/java Target &

  FILENAME=/tmp/java.trace
  JAVAPID=$!

  sleep 1     # allow the Java runtime to initialize
  ../profiler.sh -f $FILENAME -o collapsed -d 5 $JAVAPID

  kill $JAVAPID

<<<<<<< HEAD
assert_string "Target.main;Target.method1 "
assert_string "Target.main;Target.method2 "
assert_string "Target.main;Target.method3;java/io/File"
=======
  function assert_string() {
    if ! grep -q "$1" $FILENAME; then
      exit 1
    fi
  }
>>>>>>> 627adcfa

  assert_string "Target.main;Target.method1 "
  assert_string "Target.main;Target.method2 "
  assert_string "Target.main;Target.method3;java/util/Scanner"
)<|MERGE_RESOLUTION|>--- conflicted
+++ resolved
@@ -26,19 +26,13 @@
 
   kill $JAVAPID
 
-<<<<<<< HEAD
-assert_string "Target.main;Target.method1 "
-assert_string "Target.main;Target.method2 "
-assert_string "Target.main;Target.method3;java/io/File"
-=======
   function assert_string() {
     if ! grep -q "$1" $FILENAME; then
       exit 1
     fi
   }
->>>>>>> 627adcfa
 
   assert_string "Target.main;Target.method1 "
   assert_string "Target.main;Target.method2 "
-  assert_string "Target.main;Target.method3;java/util/Scanner"
+  assert_string "Target.main;Target.method3;java/io/File"
 )