--- conflicted
+++ resolved
@@ -186,26 +186,15 @@
 
 TEST_CASE(Buffer_test_string_with_explicit_length) {
     ProtoBuffer buf(100);
-<<<<<<< HEAD
-
-=======
     
->>>>>>> ead97aca
     const char* longString = "hello_world_this_is_a_long_string";
     size_t partialLength = 5;
 
     buf.field(1, longString, partialLength);
-<<<<<<< HEAD
-
-=======
     
->>>>>>> ead97aca
     CHECK_EQ(buf.offset(), 1 + 1 + partialLength);
     CHECK_EQ(buf.data()[0], (1 << 3) | LEN);
     CHECK_EQ(buf.data()[1], partialLength);
     CHECK_EQ(strncmp((const char*) buf.data() + 2, "hello", partialLength), 0);
-<<<<<<< HEAD
-=======
     
->>>>>>> ead97aca
 }