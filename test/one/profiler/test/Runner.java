/*
 * Copyright The async-profiler authors
 * SPDX-License-Identifier: Apache-2.0
 */

package one.profiler.test;

import java.io.File;
import java.lang.reflect.InvocationTargetException;
import java.lang.reflect.Method;
import java.lang.reflect.Modifier;
import java.util.Arrays;
import java.util.HashSet;
import java.util.Set;
import java.util.logging.Handler;
import java.util.logging.Level;
import java.util.logging.Logger;

public class Runner {
    private static final Logger log = Logger.getLogger(Runner.class.getName());

    private static final Os currentOs = detectOs();
    private static final Arch currentArch = detectArch();
    private static final Jvm currentJvm = detectJvm();
    private static final int currentJvmVersion = detectJvmVersion();

    private static final Set<String> skipTests = new HashSet<>();
    private static final String logDir = System.getProperty("logDir", "");

    private static Os detectOs() {
        String os = System.getProperty("os.name").toLowerCase();
        if (os.contains("linux")) {
            return Os.LINUX;
        } else if (os.contains("mac")) {
            return Os.MACOS;
        } else if (os.contains("windows")) {
            return Os.WINDOWS;
        }
        throw new IllegalStateException("Unknown OS type");
    }

    private static Arch detectArch() {
        String arch = System.getProperty("os.arch");
        if (arch.contains("x86_64") || arch.contains("amd64")) {
            return Arch.X64;
        } else if (arch.contains("aarch64")) {
            return Arch.ARM64;
        } else if (arch.contains("arm")) {
            return Arch.ARM32;
        } else if (arch.contains("ppc64le")) {
            return Arch.PPC64LE;
        } else if (arch.contains("riscv64")) {
            return Arch.RISCV64;
        } else if (arch.contains("loongarch64")) {
            return Arch.LOONGARCH64;
        } else if (arch.endsWith("86")) {
            return Arch.X86;
        }
        throw new IllegalStateException("Unknown CPU architecture");
    }

    private static Jvm detectJvm() {
        // Example javaHome: /usr/lib/jvm/amazon-corretto-17.0.8.7.1-linux-x64
        File javaHome = new File(System.getProperty("java.home"));

        // Look for OpenJ9-specific file
        File[] files = new File(javaHome, "lib").listFiles();
        if (files != null) {
            for (File file : files) {
                if (file.getName().equals("J9TraceFormat.dat")) {
                    return Jvm.OPENJ9;
                }
            }
        }

        // Strip /jre from JDK 8 path
        if (currentJvmVersion <= 8) {
            javaHome = javaHome.getParentFile();
        }

        // Workaround for Contents/Home on macOS
        if (currentOs == Os.MACOS) {
            javaHome = javaHome.getParentFile();
        }

        // Look for Zing-specific file
        if (new File(javaHome, "etc/zing").exists()) {
            return Jvm.ZING;
        }

        // Otherwise it's some variation of HotSpot
        return Jvm.HOTSPOT;
    }

    private static int detectJvmVersion() {
        String prop = System.getProperty("java.vm.specification.version");
        if (prop.startsWith("1.")) {
            prop = prop.substring(2);
        }
        return Integer.parseInt(prop);
    }

    public static boolean enabled(Test test) {
        if (!test.enabled()) {
            return false;
        }

        Os[] os = test.os();
        if (os.length > 0 && !Arrays.asList(os).contains(currentOs)) {
            return false;
        }

        Arch[] arch = test.arch();
        if (arch.length > 0 && !Arrays.asList(arch).contains(currentArch)) {
            return false;
        }

        Jvm[] jvm = test.jvm();
        if (jvm.length > 0 && !Arrays.asList(jvm).contains(currentJvm)) {
            return false;
        }

        int[] jvmVer = test.jvmVer();
        if (jvmVer.length > 0 && (currentJvmVersion < jvmVer[0] || currentJvmVersion > jvmVer[jvmVer.length - 1])) {
            return false;
        }

        return true;
    }

    private static boolean run(Method m) {
        boolean passedAll = true;
        for (Test test : m.getAnnotationsByType(Test.class)) {
            String className = m.getDeclaringClass().getSimpleName();
            String testName = className + '.' + m.getName();

            if (!enabled(test) || skipTests.contains(className.toLowerCase()) || skipTests.contains(m.getName().toLowerCase())) {
                log.log(Level.FINE, "Skipped " + testName);
                continue;
            }

            log.log(Level.INFO, "Running " + testName +
<<<<<<< HEAD
                (test.args() != null && test.args().length() > 0 ? " args: " + test.args() : "" ) +
                (test.inputs() != null && test.inputs().length > 0 ? " inputs: [" + String.join(" ", test.inputs()) + "]": "" ) +
                 "...");
=======
                    (!test.args().isEmpty() ? " args: " + test.args() : "") +
                    (test.inputs().length > 0 ? " inputs: [" + String.join(" ", test.inputs()) + "]" : "") +
                    "...");
>>>>>>> 4ee2a5df

            String testLogDir = logDir.isEmpty() ? null : logDir + '/' + testName;
            try (TestProcess p = new TestProcess(test, currentOs, testLogDir)) {
                Object holder = (m.getModifiers() & Modifier.STATIC) == 0 ?
                        m.getDeclaringClass().getDeclaredConstructor().newInstance() : null;
                m.invoke(holder, p);
                log.info("OK");
            } catch (InvocationTargetException e) {
                log.log(Level.WARNING, testName + " failed", e.getTargetException());
                passedAll = false;
            } catch (Throwable e) {
                log.log(Level.WARNING, testName + " failed", e);
                passedAll = false;
            }
        }
        return passedAll;
    }

    private static boolean run(Class<?> cls) {
        boolean passedAll = true;
        for (Method m : cls.getMethods()) {
            passedAll &= run(m);
        }
        return passedAll;
    }

    private static void configureLogging() {
        if (System.getProperty("java.util.logging.ConsoleHandler.formatter") == null) {
            System.setProperty("java.util.logging.ConsoleHandler.formatter", "java.util.logging.SimpleFormatter");
        }
        if (System.getProperty("java.util.logging.SimpleFormatter.format") == null) {
            System.setProperty("java.util.logging.SimpleFormatter.format", "%4$s: %5$s%6$s%n");
        }

        String logLevelProperty = System.getProperty("logLevel");
        if (logLevelProperty != null && !logLevelProperty.isEmpty()) {
            Level level = Level.parse(logLevelProperty);
            Logger logger = Logger.getLogger("");
            logger.setLevel(level);
            for (Handler handler : logger.getHandlers()) {
                handler.setLevel(level);
            }
        }
    }

    private static void configureSkipTests() {
        String skipProperty = System.getProperty("skip");
        if (skipProperty != null && !skipProperty.isEmpty()) {
            for (String skip : skipProperty.split(",")) {
                skipTests.add(skip.toLowerCase());
            }
        }
    }

    public static void main(String[] args) throws Exception {
        if (args.length == 0) {
            System.out.println("Usage: java " + Runner.class.getName() + " TestName ...");
            System.exit(1);
        }

        configureLogging();
        configureSkipTests();

        boolean passedAll = true;
        for (String arg : args) {
            String testName = arg;
            if (testName.indexOf('.') < 0 && Character.isLowerCase(testName.charAt(0))) {
                // Convert package name to class name
                testName = "test." + testName + "." + Character.toUpperCase(testName.charAt(0)) + testName.substring(1) + "Tests";
            }
            passedAll &= run(Class.forName(testName));
        }

        if (!logDir.isEmpty()) {
            log.log(Level.INFO, "Test output and profiles are available in " + logDir + " directory");
        }

        if (!passedAll) {
            throw new RuntimeException("One or more tests failed");
        }
    }
}<|MERGE_RESOLUTION|>--- conflicted
+++ resolved
@@ -140,15 +140,9 @@
             }
 
             log.log(Level.INFO, "Running " + testName +
-<<<<<<< HEAD
-                (test.args() != null && test.args().length() > 0 ? " args: " + test.args() : "" ) +
-                (test.inputs() != null && test.inputs().length > 0 ? " inputs: [" + String.join(" ", test.inputs()) + "]": "" ) +
-                 "...");
-=======
                     (!test.args().isEmpty() ? " args: " + test.args() : "") +
                     (test.inputs().length > 0 ? " inputs: [" + String.join(" ", test.inputs()) + "]" : "") +
                     "...");
->>>>>>> 4ee2a5df
 
             String testLogDir = logDir.isEmpty() ? null : logDir + '/' + testName;
             try (TestProcess p = new TestProcess(test, currentOs, testLogDir)) {
