--- conflicted
+++ resolved
@@ -12,10 +12,9 @@
     private static final Logger log = Logger.getLogger(Assert.class.getName());
 
     public static void isGreater(double value, double threshold) {
-<<<<<<< HEAD
         if (value <= threshold) {
             throw new AssertionError("Expected " + value + " > " + threshold);
-=======
+        }
         isGreater(value, threshold, null);
     }
 
@@ -26,7 +25,6 @@
         if (asserted) {
             throw new AssertionError(
                     "Expected " + value + " > " + threshold + (message != null ? (": " + message) : ""));
->>>>>>> 4ee2a5df
         }
     }
 
@@ -37,10 +35,9 @@
     }
 
     public static void isLess(double value, double threshold) {
-<<<<<<< HEAD
         if (value >= threshold) {
             throw new AssertionError("Expected " + value + " < " + threshold);
-=======
+        }
         isLess(value, threshold, null);
     }
 
@@ -51,7 +48,6 @@
         if (asserted) {
             throw new AssertionError(
                     "Expected " + value + " < " + threshold + (message != null ? (": " + message) : ""));
->>>>>>> 4ee2a5df
         }
     }
 
