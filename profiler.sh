--- conflicted
+++ resolved
@@ -14,11 +14,7 @@
     echo "  -d duration       run profiling for <duration> seconds"
     echo "  -f filename       dump output to <filename>"
     echo "  -i interval       sampling interval in nanoseconds"
-<<<<<<< HEAD
-    echo "  -j jstackdepth    java stack depth"
-=======
     echo "  -j jstackdepth    maximum Java stack depth"
->>>>>>> 9b077a4f
     echo "  -b bufsize        frame buffer size"
     echo "  -t                profile different threads separately"
     echo "  -s                simple class names instead of FQN"
