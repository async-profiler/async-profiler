![](https://github.com/async-profiler/async-profiler/blob/master/.assets/images/AsyncProfiler.png)
## About

This project is a low overhead sampling profiler for Java
that does not suffer from [Safepoint bias problem](http://psy-lob-saw.blogspot.ru/2016/02/why-most-sampling-java-profilers-are.html).
It features HotSpot-specific APIs to collect stack traces
and to track memory allocations. The profiler works with
OpenJDK and other Java runtimes based on the HotSpot JVM.

async-profiler can trace the following kinds of events:
- CPU cycles
- Hardware and Software performance counters like cache misses, branch misses, page faults, context switches etc.
- Allocations in Java Heap
- Contented lock attempts, including both Java object monitors and ReentrantLocks

<<<<<<< HEAD
[3 hours playlist](https://www.youtube.com/playlist?list=PLNCLTEx3B8h4Yo_WvKWdLvI9mj1XpTKBr)
to learn about all features.
=======
See our [3 hours playlist](https://www.youtube.com/playlist?list=PLNCLTEx3B8h4Yo_WvKWdLvI9mj1XpTKBr)
to learn about more features. 
>>>>>>> 116504c9

## Download

Current release (3.0):

- Linux x64: [async-profiler-3.0-linux-x64.tar.gz](https://github.com/async-profiler/async-profiler/releases/download/v3.0/async-profiler-3.0-linux-x64.tar.gz)
- Linux arm64: [async-profiler-3.0-linux-arm64.tar.gz](https://github.com/async-profiler/async-profiler/releases/download/v3.0/async-profiler-3.0-linux-arm64.tar.gz)
- macOS x64/arm64: [async-profiler-3.0-macos.zip](https://github.com/async-profiler/async-profiler/releases/download/v3.0/async-profiler-3.0-macos.zip)
- Converters between profile formats: [converter.jar](https://github.com/async-profiler/async-profiler/releases/download/v3.0/converter.jar)  
  (JFR to Flame Graph, JFR to pprof, collapsed stacks to Flame Graph)

[Previous releases](https://github.com/async-profiler/async-profiler/releases)

async-profiler also comes bundled with IntelliJ IDEA Ultimate 2018.3 and later.  
For more information refer to [IntelliJ IDEA documentation](https://www.jetbrains.com/help/idea/cpu-and-allocation-profiling-basic-concepts.html).

[Nightly releases](https://github.com/async-profiler/async-profiler/releases/tag/nightly) (published on each commit to master)

For the build corresponding to a previous commit, go to the corresponding `Publish Nightly Builds` Github Action and scroll down to the artifacts section. These binaries are kept for 30 days.

## Supported platforms

|           | Officially maintained builds | Other available ports                     |
|-----------|------------------------------|-------------------------------------------|
| **Linux** | x64, arm64                   | x86, arm32, ppc64le, riscv64, loongarch64 |
| **macOS** | x64, arm64                   |                                           |

## Getting Started
In this section, we will get acquainted with using async-profiler to profile applications and
analyze the profile output in the Flame Graph format.

For the detailed walkthrough, please refer to the
[Getting Started Guide](https://github.com/async-profiler/async-profiler/blob/master/docs/GettingStarted.md).

## Profiling Modes
The [Getting Started](#getting-started) section focused mostly on CPU usage profiling. However,
async-profiler provides various other profiling modes like `Allocation`, `Wall Clock`, `Java Method`
and even a `Multiple Events` profiling mode.

For the detailed explanation on all profiling modes, please refer to the
[Profiling Modes Documentation](https://github.com/async-profiler/async-profiler/blob/master/docs/Profiling.md).

## Converter Usage & Demo
async-profiler provides profile outputs in formats like `collapsed`, `html`, `jfr`. Further,
async-profiler provider a converter utility to convert the profile output to other popular formats.

### Supported conversions

* collapsed -> html, collapsed
* html -> html, collapsed
* jfr -> html, collapsed, pprof, pb.gz

For the detailed usage instructions and demo, please refer to
[Converter Usage & Demo](https://github.com/async-profiler/async-profiler/blob/master/docs/ConverterUsage.md).

## Profiler Options

async-profiler provides many options for both `asprof` binary and
[Launching as an agent](https://github.com/async-profiler/async-profiler/blob/master/docs/OtherUseCases.md#launching-as-an-agent)
to produce profiling outputs catering to specific needs.

For a detailed guide on all the available options, please refer to
[Profiler Options Details](https://github.com/async-profiler/async-profiler/blob/master/docs/ProfilerOptions.md)

## Profiling Java in a container

async-profiler provides the ability to profile Java processes running in a Docker or LXC
container both from within a container and from the host system.

For more details, please refer to
[Profiling In Container Documentation](https://github.com/async-profiler/async-profiler/blob/master/docs/ConverterUsage.md).

## Profiling Non-Java Applications

Unlike traditional Java profilers, async-profiler monitors non-Java threads (e.g., GC threads)
and also shows native frames in Java stack traces. This enables it to work with C and C++
applications.

For more details, please refer to
[Profiling Non-Java Applications](https://github.com/async-profiler/async-profiler/blob/master/docs/ProfilingNonJavaApplications.md).

## Building

Build status: [![Build Status](https://github.com/async-profiler/async-profiler/actions/workflows/ci.yml/badge.svg?branch=master)](https://github.com/async-profiler/async-profiler/actions/workflows/ci.yml)

### Build requirements
* JDK: 11+
* GCC: 4.7+
* C++ Standard: 17-

Make sure the `JAVA_HOME` environment variable points to your JDK installation,
and then run `make`. GCC or Clang is required. After building, the profiler binaries
will be in the `build` subdirectory.

## Restrictions/Limitations

* macOS profiling is limited to user space code only.

* On most Linux systems, `perf_events` captures call stacks with a maximum depth
  of 127 frames. On recent Linux kernels, this can be configured using
  `sysctl kernel.perf_event_max_stack` or by writing to the
  `/proc/sys/kernel/perf_event_max_stack` file.

* Profiler allocates 8kB perf_event buffer for each thread of the target process.
  Make sure `/proc/sys/kernel/perf_event_mlock_kb` value is large enough
  (more than `8 * threads`) when running under unprivileged user.
  Otherwise the message _"perf_event mmap failed: Operation not permitted"_
  will be printed, and no native stack traces will be collected.

* You will not see the non-Java frames _preceding_ the Java frames on the
  stack, unless `--cstack vm` is specified.
  For example, if `start_thread` called `JavaMain` and then your Java
  code started running, you will not see the first two frames in the resulting
  stack. On the other hand, you _will_ see non-Java frames (user and kernel)
  invoked by your Java code.

* No Java stacks will be collected if `-XX:MaxJavaStackTraceDepth` is zero
  or negative. The exception is `--cstack vm` mode, which does not take
  `MaxJavaStackTraceDepth` into account.

* Too short profiling interval may cause continuous interruption of heavy
  system calls like `clone()`, so that it will never complete;
  see [#97](https://github.com/async-profiler/async-profiler/issues/97).
  The workaround is simply to increase the interval.

* When agent is not loaded at JVM startup (by using -agentpath option) it is
  highly recommended to use `-XX:+UnlockDiagnosticVMOptions -XX:+DebugNonSafepoints` JVM flags.
  Without those flags the profiler will still work correctly but results might be
  less accurate. For example, without `-XX:+DebugNonSafepoints` there is a high chance
  that simple inlined methods will not appear in the profile. When the agent is attached at runtime,
  `CompiledMethodLoad` JVMTI event enables debug info, but only for methods compiled after attaching.

## Troubleshooting

For known issues faced while running async-profiler and their detailed troubleshooting,
please refer [here](https://github.com/async-profiler/async-profiler/blob/master/docs/Troubleshooting.md).<|MERGE_RESOLUTION|>--- conflicted
+++ resolved
@@ -13,13 +13,8 @@
 - Allocations in Java Heap
 - Contented lock attempts, including both Java object monitors and ReentrantLocks
 
-<<<<<<< HEAD
-[3 hours playlist](https://www.youtube.com/playlist?list=PLNCLTEx3B8h4Yo_WvKWdLvI9mj1XpTKBr)
-to learn about all features.
-=======
 See our [3 hours playlist](https://www.youtube.com/playlist?list=PLNCLTEx3B8h4Yo_WvKWdLvI9mj1XpTKBr)
-to learn about more features. 
->>>>>>> 116504c9
+to learn about more features.
 
 ## Download
 
