# async-profiler

[![Build Status](https://travis-ci.org/jvm-profiling-tools/async-profiler.svg?branch=master)](https://travis-ci.org/jvm-profiling-tools/async-profiler)

This project is a low overhead sampling profiler for Java
that does not suffer from [Safepoint bias problem](http://psy-lob-saw.blogspot.ru/2016/02/why-most-sampling-java-profilers-are.html).
It features HotSpot-specific APIs to collect stack traces
and to track memory allocations. The profiler works with
OpenJDK, Oracle JDK and other Java runtimes based on the HotSpot JVM.

async-profiler can trace the following kinds of events:
 - CPU cycles
 - Hardware and Software performance counters like cache misses, branch misses, page faults, context switches etc.
 - Allocations in Java Heap
 - Contented lock attempts, including both Java object monitors and ReentrantLocks
 
## Usage

See our [Wiki](https://github.com/jvm-profiling-tools/async-profiler/wiki) or [3 hours playlist](https://www.youtube.com/playlist?list=PLNCLTEx3B8h4Yo_WvKWdLvI9mj1XpTKBr) to learn about all set of features. 

## Download

Latest release (1.8.4):

 - Linux x64 (glibc): [async-profiler-1.8.4-linux-x64.tar.gz](https://github.com/jvm-profiling-tools/async-profiler/releases/download/v1.8.4/async-profiler-1.8.4-linux-x64.tar.gz)
 - Linux x86 (glibc): [async-profiler-1.8.4-linux-x86.tar.gz](https://github.com/jvm-profiling-tools/async-profiler/releases/download/v1.8.4/async-profiler-1.8.4-linux-x86.tar.gz)
 - Linux x64 (musl): [async-profiler-1.8.4-linux-musl-x64.tar.gz](https://github.com/jvm-profiling-tools/async-profiler/releases/download/v1.8.4/async-profiler-1.8.4-linux-musl-x64.tar.gz)
 - Linux ARM: [async-profiler-1.8.4-linux-arm.tar.gz](https://github.com/jvm-profiling-tools/async-profiler/releases/download/v1.8.4/async-profiler-1.8.4-linux-arm.tar.gz)
 - Linux AArch64: [async-profiler-1.8.4-linux-aarch64.tar.gz](https://github.com/jvm-profiling-tools/async-profiler/releases/download/v1.8.4/async-profiler-1.8.4-linux-aarch64.tar.gz)
 - macOS x64: [async-profiler-1.8.4-macos-x64.tar.gz](https://github.com/jvm-profiling-tools/async-profiler/releases/download/v1.8.4/async-profiler-1.8.4-macos-x64.tar.gz)

[Early access](https://github.com/jvm-profiling-tools/async-profiler/releases/tag/v2.0-b1) (2.0-b1):

 - Linux x64 (glibc): [async-profiler-2.0-b1-linux-x64.tar.gz](https://github.com/jvm-profiling-tools/async-profiler/releases/download/v2.0-b1/async-profiler-2.0-b1-linux-x64.tar.gz)
 - macOS x64: [async-profiler-2.0-b1-macos-x64.tar.gz](https://github.com/jvm-profiling-tools/async-profiler/releases/download/v2.0-b1/async-profiler-2.0-b1-macos-x64.tar.gz)

[Previous releases](https://github.com/jvm-profiling-tools/async-profiler/releases)

Note: async-profiler also comes bundled with IntelliJ IDEA Ultimate 2018.3 and later.
For more information refer to [IntelliJ IDEA documentation](https://www.jetbrains.com/help/idea/cpu-profiler.html).

## Supported platforms

- **Linux** / x64 / x86 / ARM / AArch64
- **macOS** / x64

Note: macOS profiling is limited to user space code only.

## Building

Make sure the `JAVA_HOME` environment variable points to your JDK installation,
and then run `make`. GCC is required. After building, the profiler agent binary
will be in the `build` subdirectory. Additionally, a small application `jattach`
that can load the agent into the target process will also be compiled to the
`build` subdirectory.
<<<<<<< HEAD
=======

## Basic Usage

As of Linux 4.6, capturing kernel call stacks using `perf_events` from a non-
root process requires setting two runtime variables. You can set them using
sysctl or as follows:

```
# echo 1 > /proc/sys/kernel/perf_event_paranoid
# echo 0 > /proc/sys/kernel/kptr_restrict
```

To run the agent and pass commands to it, the helper script `profiler.sh`
is provided. A typical workflow would be to launch your Java application,
attach the agent and start profiling, exercise your performance scenario, and
then stop profiling. The agent's output, including the profiling results, will
be displayed in the Java application's standard output.

Example:

```
$ jps
9234 Jps
8983 Computey
$ ./profiler.sh start 8983
$ ./profiler.sh stop 8983
```

The following may be used in lieu of the `pid` (8983):

 - The keyword `jps`, which will use the most recently launched Java process.
 - The application name as it appears in the `jps` output: e.g. `Computey`

Alternatively, you may specify `-d` (duration) argument to profile
the application for a fixed period of time with a single command.

```
$ ./profiler.sh -d 30 8983
```

By default, the profiling frequency is 100Hz (every 10ms of CPU time).
Here is a sample of the output printed to the Java application's terminal:

```
--- Execution profile ---
Total samples:           687
Unknown (native):        1 (0.15%)

--- 6790000000 (98.84%) ns, 679 samples
  [ 0] Primes.isPrime
  [ 1] Primes.primesThread
  [ 2] Primes.access$000
  [ 3] Primes$1.run
  [ 4] java.lang.Thread.run

... a lot of output omitted for brevity ...

          ns  percent  samples  top
  ----------  -------  -------  ---
  6790000000   98.84%      679  Primes.isPrime
    40000000    0.58%        4  __do_softirq

... more output omitted ...
```

This indicates that the hottest method was `Primes.isPrime`, and the hottest
call stack leading to it comes from `Primes.primesThread`.

## Launching as an Agent

If you need to profile some code as soon as the JVM starts up, instead of using the `profiler.sh` script,
it is possible to attach async-profiler as an agent on the command line. For example:

```
$ java -agentpath:/path/to/libasyncProfiler.so=start,file=profile.svg ...
```

Agent library is configured through the JVMTI argument interface.
The format of the arguments string is described
[in the source code](https://github.com/jvm-profiling-tools/async-profiler/blob/v1.8.4/src/arguments.cpp#L49).
The `profiler.sh` script actually converts command line arguments to that format.

For instance, `-e alloc` is converted to `event=alloc`, `-f profile.svg`
is converted to `file=profile.svg` and so on. But some arguments are processed
directly by `profiler.sh` script. E.g. `-d 5` results in 3 actions:
attaching profiler agent with start command, sleeping for 5 seconds,
and then attaching the agent again with stop command.

## Flame Graph visualization

async-profiler provides out-of-the-box [Flame Graph](https://github.com/BrendanGregg/FlameGraph) support.
Specify `-o svg` argument to dump profiling results as an interactive SVG
immediately viewable in all mainstream browsers.
Also, SVG output format will be chosen automatically if the target
filename ends with `.svg`.

```
$ jps
9234 Jps
8983 Computey
$ ./profiler.sh -d 30 -f /tmp/flamegraph.svg 8983
```

![Example](https://github.com/jvm-profiling-tools/async-profiler/blob/master/demo/SwingSet2.svg)

## Profiler Options

The following is a complete list of the command-line options accepted by
`profiler.sh` script.

* `start` - starts profiling in semi-automatic mode, i.e. profiler will run
until `stop` command is explicitly called.

* `resume` - starts or resumes earlier profiling session that has been stopped.
All the collected data remains valid. The profiling options are not preserved
between sessions, and should be specified again.

* `stop` - stops profiling and prints the report.

* `check` - check if the specified profiling event is available.

* `status` - prints profiling status: whether profiler is active and
for how long.

* `list` - show the list of available profiling events. This option still
requires PID, since supported events may differ depending on JVM version.

* `-d N` - the profiling duration, in seconds. If no `start`, `resume`, `stop`
or `status` option is given, the profiler will run for the specified period
of time and then automatically stop.  
Example: `./profiler.sh -d 30 8983`

* `-e event` - the profiling event: `cpu`, `alloc`, `lock`, `cache-misses` etc.
Use `list` to see the complete list of available events.

  In allocation profiling mode the top frame of every call trace is the class
of the allocated object, and the counter is the heap pressure (the total size
of allocated TLABs or objects outside TLAB).

  In lock profiling mode the top frame is the class of lock/monitor, and
the counter is number of nanoseconds it took to enter this lock/monitor.  

  Two special event types are supported on Linux: hardware breakpoints
and kernel tracepoints:
  - `-e mem:<func>[:rwx]` sets read/write/exec breakpoint at function
  `<func>`. The format of `mem` event is the same as in `perf-record`.
  Execution breakpoints can be also specified by the function name,
  e.g. `-e malloc` will trace all calls of native `malloc` function.
  - `-e trace:<id>` sets a kernel tracepoint. It is possible to specify
  tracepoint symbolic name, e.g. `-e syscalls:sys_enter_open` will trace
  all `open` syscalls.

* `-i N` - sets the profiling interval in nanoseconds or in other units,
if N is followed by `ms` (for milliseconds), `us` (for microseconds)
or `s` (for seconds). Only CPU active time is counted. No samples
are collected while CPU is idle. The default is 10000000 (10ms).  
Example: `./profiler.sh -i 500us 8983`

* `-j N` - sets the Java stack profiling depth. This option will be ignored if N is greater 
than default 2048.  
Example: `./profiler.sh -j 30 8983`

* `-b N` - sets the frame buffer size, in the number of Java
method ids that should fit in the buffer. If you receive messages about an
insufficient frame buffer size, increase this value from the default.  
Example: `./profiler.sh -b 5000000 8983`

* `-t` - profile threads separately. Each stack trace will end with a frame
that denotes a single thread.  
Example: `./profiler.sh -t 8983`

* `-s` - print simple class names instead of FQN.

* `-g` - print method signatures.

* `-a` - annotate Java method names by adding `_[j]` suffix.

* `-o fmt` - specifies what information to dump when profiling ends.
`fmt` can be one of the following options:
  - `summary` - dump basic profiling statistics;
  - `traces[=N]` - dump call traces (at most N samples);
  - `flat[=N]` - dump flat profile (top N hot methods);
  - `jfr` - dump events in Java Flight Recorder format readable by Java Mission Control.
  This *does not* require JDK commercial features to be enabled.
  - `collapsed[=C]` - dump collapsed call traces in the format used by
  [FlameGraph](https://github.com/brendangregg/FlameGraph) script. This is
  a collection of call stacks, where each line is a semicolon separated list
  of frames followed by a counter.
  - `svg[=C]` - produce Flame Graph in SVG format.
  - `tree[=C]` - produce call tree in HTML format.  
     --reverse option will generate backtrace view. 
  
  `C` is a counter type:
  - `samples` - the counter is a number of samples for the given trace;
  - `total` - the counter is a total value of collected metric, e.g. total allocation size.
  
  `summary`, `traces` and `flat` can be combined together.  
  The default format is `summary,traces=200,flat=200`.

* `-I include`, `-X exclude` - filter stack traces by the given pattern(s).
`-I` defines the name pattern that *must* be present in the stack traces,
while `-X` is the pattern that *must not* occur in any of stack traces in the output.
`-I` and `-X` options can be specified multiple times. A pattern may begin or end with
a star `*` that denotes any (possibly empty) sequence of characters.  
Example: `./profiler.sh -I 'Primes.*' -I 'java/*' -X '*Unsafe.park*' 8983`

* `--title TITLE`, `--width PX`, `--height PX`, `--minwidth PX`, `--reverse` - FlameGraph parameters.  
Example: `./profiler.sh -f profile.svg --title "Sample CPU profile" --minwidth 0.5 8983`

* `-f FILENAME` - the file name to dump the profile information to.  
`%p` in the file name is expanded to the PID of the target JVM;  
`%t` - to the timestamp at the time of command invocation.  
Example: `./profiler.sh -o collapsed -f /tmp/traces-%t.txt 8983`

* `--all-user` - include only user-mode events. This option is helpful when kernel profiling
is restricted by `perf_event_paranoid` settings.  
`--all-kernel` is its counterpart option for including only kernel-mode events.

* `--cstack MODE` - how to traverse native frames (C stack). Possible modes are
`fp` (Frame Pointer), `lbr` (Last Branch Record, available on Haswell since Linux 4.1),
and `no` (do not collect C stack).

  By default, C stack is shown in cpu, itimer, wall-clock and perf-events profiles.
Java-level events like `alloc` and `lock` collect only Java stack.

* `-v`, `--version` - prints the version of profiler library. If PID is specified,
gets the version of the library loaded into the given process.

## Profiling Java in a container

It is possible to profile Java processes running in a Docker or LXC container
both from within a container and from the host system.

When profiling from the host, `pid` should be the Java process ID in the host
namespace. Use `ps aux | grep java` or `docker top <container>` to find
the process ID.

async-profiler should be run from the host by a privileged user - it will
automatically switch to the proper pid/mount namespace and change
user credentials to match the target process. Also make sure that
the target container can access `libasyncProfiler.so` by the same
absolute path as on the host.

By default, Docker container restricts the access to `perf_event_open`
syscall. So, in order to allow profiling inside a container, you'll need
to modify [seccomp profile](https://docs.docker.com/engine/security/seccomp/)
or disable it altogether with `--security-opt seccomp=unconfined` option. In
addition, `--cap-add SYS_ADMIN` may be required.

Alternatively, if changing Docker configuration is not possible,
you may fall back to `-e itimer` profiling mode, see [Troubleshooting](#troubleshooting).

## Restrictions/Limitations

* On most Linux systems, `perf_events` captures call stacks with a maximum depth
of 127 frames. On recent Linux kernels, this can be configured using
`sysctl kernel.perf_event_max_stack` or by writing to the
`/proc/sys/kernel/perf_event_max_stack` file.

* Profiler allocates 8kB perf_event buffer for each thread of the target process.
Make sure `/proc/sys/kernel/perf_event_mlock_kb` value is large enough
(more than `8 * threads`) when running under unprivileged user.
Otherwise the message _"perf_event mmap failed: Operation not permitted"_
will be printed, and no native stack traces will be collected.

* There is no bullet-proof guarantee that the `perf_events` overflow signal
is delivered to the Java thread in a way that guarantees no other code has run,
which means that in some rare cases, the captured Java stack might not match
the captured native (user+kernel) stack.

*  You will not see the non-Java frames _preceding_ the Java frames on the
stack. For example, if `start_thread` called `JavaMain` and then your Java
code started running, you will not see the first two frames in the resulting
stack. On the other hand, you _will_ see non-Java frames (user and kernel)
invoked by your Java code.

* No Java stacks will be collected if `-XX:MaxJavaStackTraceDepth` is zero
or negative.

* Too short profiling interval may cause continuous interruption of heavy
system calls like `clone()`, so that it will never complete;
see [#97](https://github.com/jvm-profiling-tools/async-profiler/issues/97).
The workaround is simply to increase the interval.

* When agent is not loaded at JVM startup (by using -agentpath option) it is
highly recommended to use `-XX:+UnlockDiagnosticVMOptions -XX:+DebugNonSafepoints` JVM flags.
Without those flags the profiler will still work correctly but results might be
less accurate e.g. without `-XX:+DebugNonSafepoints` there is a high chance that simple inlined methods will not appear in the profile. When agent is attached at runtime `CompiledMethodLoad` JVMTI event
enables debug info, but only for methods compiled after the event is turned on.

## Troubleshooting

```
Failed to change credentials to match the target process: Operation not permitted
```
Due to limitation of HotSpot Dynamic Attach mechanism, the profiler must be run
by exactly the same user (and group) as the owner of target JVM process.
If profiler is run by a different user, it will try to automatically change
current user and group. This will likely succeed for `root`, but not for
other users, resulting in the above error.

```
Could not start attach mechanism: No such file or directory
```
The profiler cannot establish communication with the target JVM through UNIX domain socket.

Usually this happens in one of the following cases:
 1. Attach socket `/tmp/.java_pidNNN` has been deleted. It is a common
 practice to clean `/tmp` automatically with some scheduled script.
 Configure the cleanup software to exclude `.java_pid*` files from deletion.  
 How to check: run `lsof -p PID | grep java_pid`  
 If it lists a socket file, but the file does not exist, then this is exactly
 the described problem.
 2. JVM is started with `-XX:+DisableAttachMechanism` option.
 3. `/tmp` directory of Java process is not physically the same directory
 as `/tmp` of your shell, because Java is running in a container or in
 `chroot` environment. `jattach` attempts to solve this automatically,
 but it might lack the required permissions to do so.  
 Check `strace build/jattach PID properties`
 4. JVM is busy and cannot reach a safepoint. For instance,
 JVM is in the middle of long-running garbage collection.  
 How to check: run `kill -3 PID`. Healthy JVM process should print
 a thread dump and heap info in its console.

```
Failed to inject profiler into <pid>
```
The connection with the target JVM has been established, but JVM is unable to load profiler shared library.
Make sure the user of JVM process has permissions to access `libasyncProfiler.so` by exactly the same absolute path.
For more information see [#78](https://github.com/jvm-profiling-tools/async-profiler/issues/78).

```
Perf events unavailble. See stderr of the target process.
```
`perf_event_open()` syscall has failed. The error message is printed to the error stream
of the target JVM.

Typical reasons include:
 1. `/proc/sys/kernel/perf_event_paranoid` is set to restricted mode (>=2).
 2. seccomp disables perf_event_open API in a container.
 3. OS runs under a hypervisor that does not virtualize performance counters.
 4. perf_event_open API is not supported on this system, e.g. WSL.

If changing the configuration is not possible, you may fall back to
`-e itimer` profiling mode. It is similar to `cpu` mode, but does not
require perf_events support. As a drawback, there will be no kernel
stack traces. 

```
No AllocTracer symbols found. Are JDK debug symbols installed?
```
The OpenJDK debug symbols are required for allocation profiling.
See [Installing Debug Symbols](#installing-debug-symbols) for more details.
If the error message persists after a successful installation of the debug symbols, it is possible that the JDK was upgraded when installing the debug symbols.
In this case, profiling any Java process which had started prior to the installation will continue to display this message, since the process had loaded the older version of the JDK which lacked debug symbols.
Restarting the affected Java processes should resolve the issue.

```
VMStructs unavailable. Unsupported JVM?
```
JVM shared library does not export `gHotSpotVMStructs*` symbols -
apparently this is not a HotSpot JVM. Sometimes the same message
can be also caused by an incorrectly built JDK
(see [#218](https://github.com/jvm-profiling-tools/async-profiler/issues/218)).
In these cases installing JDK debug symbols may solve the problem.

```
Could not parse symbols due to the OS bug
```
Async-profiler was unable to parse non-Java function names because of
the corrupted contents in `/proc/[pid]/maps`. The problem is known to
occur in a container when running Ubuntu with Linux kernel 5.x.
This is the OS bug, see https://bugs.launchpad.net/ubuntu/+source/linux/+bug/1843018.

```
[frame_buffer_overflow]
```
This message in the output means there was not enough space to store all call traces.
Consider increasing frame buffer size with `-b` option.

```
Output file is not created
```
Output file is written by the target JVM process, not by the profiler script.
If the file cannot be opened (e.g. due to lack of permissions), the error message
is printed to `stderr` of the target process (JVM console).
>>>>>>> 5dd9e86a
<|MERGE_RESOLUTION|>--- conflicted
+++ resolved
@@ -53,392 +53,3 @@
 will be in the `build` subdirectory. Additionally, a small application `jattach`
 that can load the agent into the target process will also be compiled to the
 `build` subdirectory.
-<<<<<<< HEAD
-=======
-
-## Basic Usage
-
-As of Linux 4.6, capturing kernel call stacks using `perf_events` from a non-
-root process requires setting two runtime variables. You can set them using
-sysctl or as follows:
-
-```
-# echo 1 > /proc/sys/kernel/perf_event_paranoid
-# echo 0 > /proc/sys/kernel/kptr_restrict
-```
-
-To run the agent and pass commands to it, the helper script `profiler.sh`
-is provided. A typical workflow would be to launch your Java application,
-attach the agent and start profiling, exercise your performance scenario, and
-then stop profiling. The agent's output, including the profiling results, will
-be displayed in the Java application's standard output.
-
-Example:
-
-```
-$ jps
-9234 Jps
-8983 Computey
-$ ./profiler.sh start 8983
-$ ./profiler.sh stop 8983
-```
-
-The following may be used in lieu of the `pid` (8983):
-
- - The keyword `jps`, which will use the most recently launched Java process.
- - The application name as it appears in the `jps` output: e.g. `Computey`
-
-Alternatively, you may specify `-d` (duration) argument to profile
-the application for a fixed period of time with a single command.
-
-```
-$ ./profiler.sh -d 30 8983
-```
-
-By default, the profiling frequency is 100Hz (every 10ms of CPU time).
-Here is a sample of the output printed to the Java application's terminal:
-
-```
---- Execution profile ---
-Total samples:           687
-Unknown (native):        1 (0.15%)
-
---- 6790000000 (98.84%) ns, 679 samples
-  [ 0] Primes.isPrime
-  [ 1] Primes.primesThread
-  [ 2] Primes.access$000
-  [ 3] Primes$1.run
-  [ 4] java.lang.Thread.run
-
-... a lot of output omitted for brevity ...
-
-          ns  percent  samples  top
-  ----------  -------  -------  ---
-  6790000000   98.84%      679  Primes.isPrime
-    40000000    0.58%        4  __do_softirq
-
-... more output omitted ...
-```
-
-This indicates that the hottest method was `Primes.isPrime`, and the hottest
-call stack leading to it comes from `Primes.primesThread`.
-
-## Launching as an Agent
-
-If you need to profile some code as soon as the JVM starts up, instead of using the `profiler.sh` script,
-it is possible to attach async-profiler as an agent on the command line. For example:
-
-```
-$ java -agentpath:/path/to/libasyncProfiler.so=start,file=profile.svg ...
-```
-
-Agent library is configured through the JVMTI argument interface.
-The format of the arguments string is described
-[in the source code](https://github.com/jvm-profiling-tools/async-profiler/blob/v1.8.4/src/arguments.cpp#L49).
-The `profiler.sh` script actually converts command line arguments to that format.
-
-For instance, `-e alloc` is converted to `event=alloc`, `-f profile.svg`
-is converted to `file=profile.svg` and so on. But some arguments are processed
-directly by `profiler.sh` script. E.g. `-d 5` results in 3 actions:
-attaching profiler agent with start command, sleeping for 5 seconds,
-and then attaching the agent again with stop command.
-
-## Flame Graph visualization
-
-async-profiler provides out-of-the-box [Flame Graph](https://github.com/BrendanGregg/FlameGraph) support.
-Specify `-o svg` argument to dump profiling results as an interactive SVG
-immediately viewable in all mainstream browsers.
-Also, SVG output format will be chosen automatically if the target
-filename ends with `.svg`.
-
-```
-$ jps
-9234 Jps
-8983 Computey
-$ ./profiler.sh -d 30 -f /tmp/flamegraph.svg 8983
-```
-
-![Example](https://github.com/jvm-profiling-tools/async-profiler/blob/master/demo/SwingSet2.svg)
-
-## Profiler Options
-
-The following is a complete list of the command-line options accepted by
-`profiler.sh` script.
-
-* `start` - starts profiling in semi-automatic mode, i.e. profiler will run
-until `stop` command is explicitly called.
-
-* `resume` - starts or resumes earlier profiling session that has been stopped.
-All the collected data remains valid. The profiling options are not preserved
-between sessions, and should be specified again.
-
-* `stop` - stops profiling and prints the report.
-
-* `check` - check if the specified profiling event is available.
-
-* `status` - prints profiling status: whether profiler is active and
-for how long.
-
-* `list` - show the list of available profiling events. This option still
-requires PID, since supported events may differ depending on JVM version.
-
-* `-d N` - the profiling duration, in seconds. If no `start`, `resume`, `stop`
-or `status` option is given, the profiler will run for the specified period
-of time and then automatically stop.  
-Example: `./profiler.sh -d 30 8983`
-
-* `-e event` - the profiling event: `cpu`, `alloc`, `lock`, `cache-misses` etc.
-Use `list` to see the complete list of available events.
-
-  In allocation profiling mode the top frame of every call trace is the class
-of the allocated object, and the counter is the heap pressure (the total size
-of allocated TLABs or objects outside TLAB).
-
-  In lock profiling mode the top frame is the class of lock/monitor, and
-the counter is number of nanoseconds it took to enter this lock/monitor.  
-
-  Two special event types are supported on Linux: hardware breakpoints
-and kernel tracepoints:
-  - `-e mem:<func>[:rwx]` sets read/write/exec breakpoint at function
-  `<func>`. The format of `mem` event is the same as in `perf-record`.
-  Execution breakpoints can be also specified by the function name,
-  e.g. `-e malloc` will trace all calls of native `malloc` function.
-  - `-e trace:<id>` sets a kernel tracepoint. It is possible to specify
-  tracepoint symbolic name, e.g. `-e syscalls:sys_enter_open` will trace
-  all `open` syscalls.
-
-* `-i N` - sets the profiling interval in nanoseconds or in other units,
-if N is followed by `ms` (for milliseconds), `us` (for microseconds)
-or `s` (for seconds). Only CPU active time is counted. No samples
-are collected while CPU is idle. The default is 10000000 (10ms).  
-Example: `./profiler.sh -i 500us 8983`
-
-* `-j N` - sets the Java stack profiling depth. This option will be ignored if N is greater 
-than default 2048.  
-Example: `./profiler.sh -j 30 8983`
-
-* `-b N` - sets the frame buffer size, in the number of Java
-method ids that should fit in the buffer. If you receive messages about an
-insufficient frame buffer size, increase this value from the default.  
-Example: `./profiler.sh -b 5000000 8983`
-
-* `-t` - profile threads separately. Each stack trace will end with a frame
-that denotes a single thread.  
-Example: `./profiler.sh -t 8983`
-
-* `-s` - print simple class names instead of FQN.
-
-* `-g` - print method signatures.
-
-* `-a` - annotate Java method names by adding `_[j]` suffix.
-
-* `-o fmt` - specifies what information to dump when profiling ends.
-`fmt` can be one of the following options:
-  - `summary` - dump basic profiling statistics;
-  - `traces[=N]` - dump call traces (at most N samples);
-  - `flat[=N]` - dump flat profile (top N hot methods);
-  - `jfr` - dump events in Java Flight Recorder format readable by Java Mission Control.
-  This *does not* require JDK commercial features to be enabled.
-  - `collapsed[=C]` - dump collapsed call traces in the format used by
-  [FlameGraph](https://github.com/brendangregg/FlameGraph) script. This is
-  a collection of call stacks, where each line is a semicolon separated list
-  of frames followed by a counter.
-  - `svg[=C]` - produce Flame Graph in SVG format.
-  - `tree[=C]` - produce call tree in HTML format.  
-     --reverse option will generate backtrace view. 
-  
-  `C` is a counter type:
-  - `samples` - the counter is a number of samples for the given trace;
-  - `total` - the counter is a total value of collected metric, e.g. total allocation size.
-  
-  `summary`, `traces` and `flat` can be combined together.  
-  The default format is `summary,traces=200,flat=200`.
-
-* `-I include`, `-X exclude` - filter stack traces by the given pattern(s).
-`-I` defines the name pattern that *must* be present in the stack traces,
-while `-X` is the pattern that *must not* occur in any of stack traces in the output.
-`-I` and `-X` options can be specified multiple times. A pattern may begin or end with
-a star `*` that denotes any (possibly empty) sequence of characters.  
-Example: `./profiler.sh -I 'Primes.*' -I 'java/*' -X '*Unsafe.park*' 8983`
-
-* `--title TITLE`, `--width PX`, `--height PX`, `--minwidth PX`, `--reverse` - FlameGraph parameters.  
-Example: `./profiler.sh -f profile.svg --title "Sample CPU profile" --minwidth 0.5 8983`
-
-* `-f FILENAME` - the file name to dump the profile information to.  
-`%p` in the file name is expanded to the PID of the target JVM;  
-`%t` - to the timestamp at the time of command invocation.  
-Example: `./profiler.sh -o collapsed -f /tmp/traces-%t.txt 8983`
-
-* `--all-user` - include only user-mode events. This option is helpful when kernel profiling
-is restricted by `perf_event_paranoid` settings.  
-`--all-kernel` is its counterpart option for including only kernel-mode events.
-
-* `--cstack MODE` - how to traverse native frames (C stack). Possible modes are
-`fp` (Frame Pointer), `lbr` (Last Branch Record, available on Haswell since Linux 4.1),
-and `no` (do not collect C stack).
-
-  By default, C stack is shown in cpu, itimer, wall-clock and perf-events profiles.
-Java-level events like `alloc` and `lock` collect only Java stack.
-
-* `-v`, `--version` - prints the version of profiler library. If PID is specified,
-gets the version of the library loaded into the given process.
-
-## Profiling Java in a container
-
-It is possible to profile Java processes running in a Docker or LXC container
-both from within a container and from the host system.
-
-When profiling from the host, `pid` should be the Java process ID in the host
-namespace. Use `ps aux | grep java` or `docker top <container>` to find
-the process ID.
-
-async-profiler should be run from the host by a privileged user - it will
-automatically switch to the proper pid/mount namespace and change
-user credentials to match the target process. Also make sure that
-the target container can access `libasyncProfiler.so` by the same
-absolute path as on the host.
-
-By default, Docker container restricts the access to `perf_event_open`
-syscall. So, in order to allow profiling inside a container, you'll need
-to modify [seccomp profile](https://docs.docker.com/engine/security/seccomp/)
-or disable it altogether with `--security-opt seccomp=unconfined` option. In
-addition, `--cap-add SYS_ADMIN` may be required.
-
-Alternatively, if changing Docker configuration is not possible,
-you may fall back to `-e itimer` profiling mode, see [Troubleshooting](#troubleshooting).
-
-## Restrictions/Limitations
-
-* On most Linux systems, `perf_events` captures call stacks with a maximum depth
-of 127 frames. On recent Linux kernels, this can be configured using
-`sysctl kernel.perf_event_max_stack` or by writing to the
-`/proc/sys/kernel/perf_event_max_stack` file.
-
-* Profiler allocates 8kB perf_event buffer for each thread of the target process.
-Make sure `/proc/sys/kernel/perf_event_mlock_kb` value is large enough
-(more than `8 * threads`) when running under unprivileged user.
-Otherwise the message _"perf_event mmap failed: Operation not permitted"_
-will be printed, and no native stack traces will be collected.
-
-* There is no bullet-proof guarantee that the `perf_events` overflow signal
-is delivered to the Java thread in a way that guarantees no other code has run,
-which means that in some rare cases, the captured Java stack might not match
-the captured native (user+kernel) stack.
-
-*  You will not see the non-Java frames _preceding_ the Java frames on the
-stack. For example, if `start_thread` called `JavaMain` and then your Java
-code started running, you will not see the first two frames in the resulting
-stack. On the other hand, you _will_ see non-Java frames (user and kernel)
-invoked by your Java code.
-
-* No Java stacks will be collected if `-XX:MaxJavaStackTraceDepth` is zero
-or negative.
-
-* Too short profiling interval may cause continuous interruption of heavy
-system calls like `clone()`, so that it will never complete;
-see [#97](https://github.com/jvm-profiling-tools/async-profiler/issues/97).
-The workaround is simply to increase the interval.
-
-* When agent is not loaded at JVM startup (by using -agentpath option) it is
-highly recommended to use `-XX:+UnlockDiagnosticVMOptions -XX:+DebugNonSafepoints` JVM flags.
-Without those flags the profiler will still work correctly but results might be
-less accurate e.g. without `-XX:+DebugNonSafepoints` there is a high chance that simple inlined methods will not appear in the profile. When agent is attached at runtime `CompiledMethodLoad` JVMTI event
-enables debug info, but only for methods compiled after the event is turned on.
-
-## Troubleshooting
-
-```
-Failed to change credentials to match the target process: Operation not permitted
-```
-Due to limitation of HotSpot Dynamic Attach mechanism, the profiler must be run
-by exactly the same user (and group) as the owner of target JVM process.
-If profiler is run by a different user, it will try to automatically change
-current user and group. This will likely succeed for `root`, but not for
-other users, resulting in the above error.
-
-```
-Could not start attach mechanism: No such file or directory
-```
-The profiler cannot establish communication with the target JVM through UNIX domain socket.
-
-Usually this happens in one of the following cases:
- 1. Attach socket `/tmp/.java_pidNNN` has been deleted. It is a common
- practice to clean `/tmp` automatically with some scheduled script.
- Configure the cleanup software to exclude `.java_pid*` files from deletion.  
- How to check: run `lsof -p PID | grep java_pid`  
- If it lists a socket file, but the file does not exist, then this is exactly
- the described problem.
- 2. JVM is started with `-XX:+DisableAttachMechanism` option.
- 3. `/tmp` directory of Java process is not physically the same directory
- as `/tmp` of your shell, because Java is running in a container or in
- `chroot` environment. `jattach` attempts to solve this automatically,
- but it might lack the required permissions to do so.  
- Check `strace build/jattach PID properties`
- 4. JVM is busy and cannot reach a safepoint. For instance,
- JVM is in the middle of long-running garbage collection.  
- How to check: run `kill -3 PID`. Healthy JVM process should print
- a thread dump and heap info in its console.
-
-```
-Failed to inject profiler into <pid>
-```
-The connection with the target JVM has been established, but JVM is unable to load profiler shared library.
-Make sure the user of JVM process has permissions to access `libasyncProfiler.so` by exactly the same absolute path.
-For more information see [#78](https://github.com/jvm-profiling-tools/async-profiler/issues/78).
-
-```
-Perf events unavailble. See stderr of the target process.
-```
-`perf_event_open()` syscall has failed. The error message is printed to the error stream
-of the target JVM.
-
-Typical reasons include:
- 1. `/proc/sys/kernel/perf_event_paranoid` is set to restricted mode (>=2).
- 2. seccomp disables perf_event_open API in a container.
- 3. OS runs under a hypervisor that does not virtualize performance counters.
- 4. perf_event_open API is not supported on this system, e.g. WSL.
-
-If changing the configuration is not possible, you may fall back to
-`-e itimer` profiling mode. It is similar to `cpu` mode, but does not
-require perf_events support. As a drawback, there will be no kernel
-stack traces. 
-
-```
-No AllocTracer symbols found. Are JDK debug symbols installed?
-```
-The OpenJDK debug symbols are required for allocation profiling.
-See [Installing Debug Symbols](#installing-debug-symbols) for more details.
-If the error message persists after a successful installation of the debug symbols, it is possible that the JDK was upgraded when installing the debug symbols.
-In this case, profiling any Java process which had started prior to the installation will continue to display this message, since the process had loaded the older version of the JDK which lacked debug symbols.
-Restarting the affected Java processes should resolve the issue.
-
-```
-VMStructs unavailable. Unsupported JVM?
-```
-JVM shared library does not export `gHotSpotVMStructs*` symbols -
-apparently this is not a HotSpot JVM. Sometimes the same message
-can be also caused by an incorrectly built JDK
-(see [#218](https://github.com/jvm-profiling-tools/async-profiler/issues/218)).
-In these cases installing JDK debug symbols may solve the problem.
-
-```
-Could not parse symbols due to the OS bug
-```
-Async-profiler was unable to parse non-Java function names because of
-the corrupted contents in `/proc/[pid]/maps`. The problem is known to
-occur in a container when running Ubuntu with Linux kernel 5.x.
-This is the OS bug, see https://bugs.launchpad.net/ubuntu/+source/linux/+bug/1843018.
-
-```
-[frame_buffer_overflow]
-```
-This message in the output means there was not enough space to store all call traces.
-Consider increasing frame buffer size with `-b` option.
-
-```
-Output file is not created
-```
-Output file is written by the target JVM process, not by the profiler script.
-If the file cannot be opened (e.g. due to lack of permissions), the error message
-is printed to `stderr` of the target process (JVM console).
->>>>>>> 5dd9e86a
