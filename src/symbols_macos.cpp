--- conflicted
+++ resolved
@@ -6,6 +6,7 @@
 #ifdef __APPLE__
 
 #include <unordered_set>
+#include <vector>
 #include <dlfcn.h>
 #include <string.h>
 #include <mach-o/dyld.h>
@@ -13,9 +14,6 @@
 #include <mach-o/nlist.h>
 #include "symbols.h"
 #include "log.h"
-<<<<<<< HEAD
-#include <vector>
-=======
 
 UnloadProtection::UnloadProtection(const CodeCache *cc) {
     // Protect library from unloading while parsing in-memory ELF program headers.
@@ -29,7 +27,6 @@
         dlclose(_lib_handle);
     }
 }
->>>>>>> c17de4c2
 
 class MachOParser {
   private:
@@ -70,14 +67,14 @@
         _cc->setDebugSymbols(debug_symbols);
     }
 
-    void loadImports(const section_64* symbol_section, const char* text_base, const nlist_64* symbols, 
+    void loadImports(const section_64* symbol_section, const char* text_base, const nlist_64* symbols,
                      const char* string_table, const uint32_t* dynamic_symbols) {
         const uint32_t* dynamic_symbol_indices = dynamic_symbols + symbol_section->reserved1;
         void** dynamic_symbol_references = (void**)((uintptr_t)text_base + symbol_section->addr);
 
         for (uint64_t i = 0; i < symbol_section->size / sizeof(void*); i++) {
             const uint32_t dynamic_symbol_index = dynamic_symbol_indices[i];
-            if (dynamic_symbol_index == INDIRECT_SYMBOL_ABS || dynamic_symbol_index == INDIRECT_SYMBOL_LOCAL 
+            if (dynamic_symbol_index == INDIRECT_SYMBOL_ABS || dynamic_symbol_index == INDIRECT_SYMBOL_LOCAL
                     || dynamic_symbol_index == (INDIRECT_SYMBOL_LOCAL | INDIRECT_SYMBOL_ABS)) {
                 continue;
             }
@@ -181,20 +178,7 @@
             break;
         }
 
-<<<<<<< HEAD
-        // Protect the library from unloading while parsing symbols
-        void* handle = dlopen(path, RTLD_LAZY | RTLD_NOLOAD);
-        if (handle == NULL) {
-            continue;
-        }
-
         CodeCache* cc = new CodeCache(path, count);
-        MachOParser parser(cc, image_base);
-        if (!parser.parse()) {
-            Log::warn("Could not parse symbols from %s", path);
-=======
-        const char* path = _dyld_get_image_name(i);
-        CodeCache* cc = new CodeCache(path, count, true);
         UnloadProtection handle(cc);
         if (handle.isValid()) {
             MachOParser parser(cc, image_base);
@@ -203,7 +187,6 @@
             }
             cc->sort();
             array->add(cc);
->>>>>>> c17de4c2
         }
     }
 }
