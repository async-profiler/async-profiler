/*
 * Copyright 2016 Andrei Pangin
 *
 * Licensed under the Apache License, Version 2.0 (the "License");
 * you may not use this file except in compliance with the License.
 * You may obtain a copy of the License at
 *
 *     http://www.apache.org/licenses/LICENSE-2.0
 *
 * Unless required by applicable law or agreed to in writing, software
 * distributed under the License is distributed on an "AS IS" BASIS,
 * WITHOUT WARRANTIES OR CONDITIONS OF ANY KIND, either express or implied.
 * See the License for the specific language governing permissions and
 * limitations under the License.
 */

#include <dlfcn.h>
#include <stdlib.h>
#include <string.h>
#include "vmEntry.h"
#include "arguments.h"
#include "j9Ext.h"
#include "javaApi.h"
#include "os.h"
#include "profiler.h"
#include "instrument.h"
#include "lockTracer.h"
#include "memleakTracer.h"
#include "log.h"
#include "objectSampler.h"
#include "vmStructs.h"


// JVM TI agent return codes
const int ARGUMENTS_ERROR = 100;
const int COMMAND_ERROR = 200;

static Arguments _agent_args(true);

JavaVM* VM::_vm;
jvmtiEnv* VM::_jvmti = NULL;

int VM::_hotspot_version = 0;
bool VM::_openj9 = false;

jvmtiError (JNICALL *VM::_orig_RedefineClasses)(jvmtiEnv*, jint, const jvmtiClassDefinition*);
jvmtiError (JNICALL *VM::_orig_RetransformClasses)(jvmtiEnv*, jint, const jclass* classes);

void* VM::_libjvm;
void* VM::_libjava;
AsyncGetCallTrace VM::_asyncGetCallTrace;
JVM_GetManagement VM::_getManagement;


static void wakeupHandler(int signo) {
    // Dummy handler for interrupting syscalls
}

static bool isZeroInterpreterMethod(const char* blob_name) {
    return strncmp(blob_name, "_ZN15ZeroInterpreter", 20) == 0
        || strncmp(blob_name, "_ZN19BytecodeInterpreter3run", 28) == 0;
}

static bool isOpenJ9InterpreterMethod(const char* blob_name) {
    return strncmp(blob_name, "_ZN32VM_BytecodeInterpreter", 27) == 0
        || strncmp(blob_name, "_ZN26VM_BytecodeInterpreter", 27) == 0
        || strncmp(blob_name, "bytecodeLoop", 12) == 0
        || strcmp(blob_name, "cInterpreter") == 0;
}

<<<<<<< HEAD
=======
static bool isOpenJ9JitStub(const char* blob_name) {
    if (strncmp(blob_name, "jit", 3) == 0) {
        blob_name += 3;
        return strcmp(blob_name, "NewObject") == 0
            || strcmp(blob_name, "NewArray") == 0
            || strcmp(blob_name, "ANewArray") == 0;
    }
    return false;
}

>>>>>>> 9ed175d7

bool VM::init(JavaVM* vm, bool attach) {
    if (_jvmti != NULL) return true;

    _vm = vm;
    if (_vm->GetEnv((void**)&_jvmti, JVMTI_VERSION_1_0) != 0) {
        return false;
    }

#ifdef __APPLE__
    Dl_info dl_info;
    if (dladdr((const void*)wakeupHandler, &dl_info) && dl_info.dli_fname != NULL) {
        // Make sure async-profiler DSO cannot be unloaded, since it contains JVM callbacks.
        // On Linux, we use 'nodelete' linker option.
        dlopen(dl_info.dli_fname, RTLD_LAZY | RTLD_NODELETE);
    }
#endif

    bool is_hotspot = false;
    bool is_zero_vm = false;
    char* prop;
    if (_jvmti->GetSystemProperty("java.vm.name", &prop) == 0) {
        is_hotspot = strstr(prop, "OpenJDK") != NULL ||
                     strstr(prop, "HotSpot") != NULL ||
                     strstr(prop, "GraalVM") != NULL ||
                     strstr(prop, "Dynamic Code Evolution") != NULL;
        is_zero_vm = strstr(prop, "Zero") != NULL;
        _jvmti->Deallocate((unsigned char*)prop);
    }

    if (is_hotspot && _jvmti->GetSystemProperty("java.vm.version", &prop) == 0) {
        if (strncmp(prop, "25.", 3) == 0) {
            _hotspot_version = 8;
        } else if (strncmp(prop, "24.", 3) == 0) {
            _hotspot_version = 7;
        } else if (strncmp(prop, "20.", 3) == 0) {
            _hotspot_version = 6;
        } else if ((_hotspot_version = atoi(prop)) < 9) {
            _hotspot_version = 9;
        }
        _jvmti->Deallocate((unsigned char*)prop);
    }

    _libjvm = getLibraryHandle("libjvm.so");
    _asyncGetCallTrace = (AsyncGetCallTrace)dlsym(_libjvm, "AsyncGetCallTrace");
    _getManagement = (JVM_GetManagement)dlsym(_libjvm, "JVM_GetManagement");

    Profiler* profiler = Profiler::instance();
    profiler->updateSymbols(false);

    _openj9 = !is_hotspot && J9Ext::initialize(_jvmti, profiler->resolveSymbol("j9thread_self"));

    CodeCache* lib = isOpenJ9()
        ? profiler->findJvmLibrary("libj9vm")
        : profiler->findNativeLibrary((const void*)_asyncGetCallTrace);
    if (lib == NULL) {
        return false;  // TODO: verify
    }

    VMStructs::init(lib);
    if (is_zero_vm) {
        lib->mark(isZeroInterpreterMethod);
    } else if (isOpenJ9()) {
        lib->mark(isOpenJ9InterpreterMethod);
<<<<<<< HEAD
=======
        CodeCache* libjit = profiler->findJvmLibrary("libj9jit");
        if (libjit != NULL) {
            libjit->mark(isOpenJ9JitStub);
        }
>>>>>>> 9ed175d7
    }

    if (attach) {
        ready();
    }

    jvmtiCapabilities capabilities = {0};
    capabilities.can_generate_all_class_hook_events = 1;
    capabilities.can_retransform_classes = 1;
    capabilities.can_retransform_any_class = isOpenJ9() ? 0 : 1;
    capabilities.can_generate_vm_object_alloc_events = isOpenJ9() ? 1 : 0;
    capabilities.can_get_bytecodes = 1;
    capabilities.can_get_constant_pool = 1;
    capabilities.can_get_source_file_name = 1;
    capabilities.can_get_line_numbers = 1;
    capabilities.can_generate_compiled_method_load_events = 1;
    capabilities.can_generate_monitor_events = 1;
    capabilities.can_tag_objects = 1;
    if (hotspot_version() >= 11) {
        capabilities.can_generate_sampled_object_alloc_events = 1;
        capabilities.can_generate_garbage_collection_events = 1;
    }
    _jvmti->AddCapabilities(&capabilities);

    jvmtiEventCallbacks callbacks = {0};
    callbacks.VMInit = VMInit;
    callbacks.VMDeath = VMDeath;
    callbacks.ClassLoad = ClassLoad;
    callbacks.ClassPrepare = ClassPrepare;
    callbacks.ClassFileLoadHook = Instrument::ClassFileLoadHook;
    callbacks.CompiledMethodLoad = Profiler::CompiledMethodLoad;
    callbacks.DynamicCodeGenerated = Profiler::DynamicCodeGenerated;
    callbacks.ThreadStart = Profiler::ThreadStart;
    callbacks.ThreadEnd = Profiler::ThreadEnd;
    callbacks.MonitorContendedEnter = LockTracer::MonitorContendedEnter;
    callbacks.MonitorContendedEntered = LockTracer::MonitorContendedEntered;
    callbacks.VMObjectAlloc = ObjectSampler::VMObjectAlloc;
<<<<<<< HEAD
    if (hotspot_version() >= 11) {
        callbacks.SampledObjectAlloc = MemLeakTracer::SampledObjectAlloc;
        callbacks.GarbageCollectionFinish = MemLeakTracer::GarbageCollectionFinish;
    }
=======
>>>>>>> 9ed175d7
    _jvmti->SetEventCallbacks(&callbacks, sizeof(callbacks));

    _jvmti->SetEventNotificationMode(JVMTI_ENABLE, JVMTI_EVENT_VM_DEATH, NULL);
    _jvmti->SetEventNotificationMode(JVMTI_ENABLE, JVMTI_EVENT_CLASS_LOAD, NULL);
    _jvmti->SetEventNotificationMode(JVMTI_ENABLE, JVMTI_EVENT_CLASS_PREPARE, NULL);
    _jvmti->SetEventNotificationMode(JVMTI_ENABLE, JVMTI_EVENT_DYNAMIC_CODE_GENERATED, NULL);

    if (hotspot_version() == 0 || !CodeHeap::available()) {
        // Workaround for JDK-8173361: avoid CompiledMethodLoad events when possible
        _jvmti->SetEventNotificationMode(JVMTI_ENABLE, JVMTI_EVENT_COMPILED_METHOD_LOAD, NULL);
    } else {
        // DebugNonSafepoints is automatically enabled with CompiledMethodLoad,
        // otherwise we set the flag manually
        char* flag_addr = (char*)JVMFlag::find("DebugNonSafepoints");
        if (flag_addr != NULL) {
            *flag_addr = 1;
        }
    }

    if (attach) {
        loadAllMethodIDs(jvmti(), jni());
        _jvmti->GenerateEvents(JVMTI_EVENT_DYNAMIC_CODE_GENERATED);
        _jvmti->GenerateEvents(JVMTI_EVENT_COMPILED_METHOD_LOAD);
    } else {
        _jvmti->SetEventNotificationMode(JVMTI_ENABLE, JVMTI_EVENT_VM_INIT, NULL);
    }

    OS::installSignalHandler(WAKEUP_SIGNAL, NULL, wakeupHandler);

    return true;
}

// Run late initialization when JVM is ready
void VM::ready() {
    {
        JitWriteProtection jit(true);
        VMStructs::ready();
    }

    Profiler::setupSignalHandlers();

    _libjava = getLibraryHandle("libjava.so");

    // Make sure we reload method IDs upon class retransformation
    JVMTIFunctions* functions = *(JVMTIFunctions**)_jvmti;
    _orig_RedefineClasses = functions->RedefineClasses;
    _orig_RetransformClasses = functions->RetransformClasses;
    functions->RedefineClasses = RedefineClassesHook;
    functions->RetransformClasses = RetransformClassesHook;
}

void* VM::getLibraryHandle(const char* name) {
    if (!OS::isJavaLibraryVisible()) {
        void* handle = dlopen(name, RTLD_LAZY);
        if (handle != NULL) {
            return handle;
        }
        Log::warn("Failed to load %s: %s", name, dlerror());
    }
    return RTLD_DEFAULT;
}

void VM::loadMethodIDs(jvmtiEnv* jvmti, JNIEnv* jni, jclass klass) {
    if (VMStructs::hasClassLoaderData()) {
        VMKlass* vmklass = VMKlass::fromJavaClass(jni, klass);
        int method_count = vmklass->methodCount();
        if (method_count > 0) {
            ClassLoaderData* cld = vmklass->classLoaderData();
            cld->lock();
            // Workaround for JVM bug: preallocate space for jmethodIDs
            // at the beginning of the list (rather than at the end)
            for (int i = 0; i < method_count; i += MethodList::SIZE) {
                *cld->methodList() = new MethodList(*cld->methodList());
            }
            cld->unlock();
        }
    }

    jint method_count;
    jmethodID* methods;
    if (jvmti->GetClassMethods(klass, &method_count, &methods) == 0) {
        jvmti->Deallocate((unsigned char*)methods);
    }
}

void VM::loadAllMethodIDs(jvmtiEnv* jvmti, JNIEnv* jni) {
    jint class_count;
    jclass* classes;
    if (jvmti->GetLoadedClasses(&class_count, &classes) == 0) {
        for (int i = 0; i < class_count; i++) {
            loadMethodIDs(jvmti, jni, classes[i]);
        }
        jvmti->Deallocate((unsigned char*)classes);
    }
}

void VM::restartProfiler() {
    Profiler::instance()->restart(_agent_args);
}

void JNICALL VM::VMInit(jvmtiEnv* jvmti, JNIEnv* jni, jthread thread) {
    ready();
    loadAllMethodIDs(jvmti, jni);

    // Delayed start of profiler if agent has been loaded at VM bootstrap
    Error error = Profiler::instance()->run(_agent_args);
    if (error) {
        Log::error("%s", error.message());
    }
}

void JNICALL VM::VMDeath(jvmtiEnv* jvmti, JNIEnv* jni) {
    Profiler::instance()->shutdown(_agent_args);
}

jvmtiError VM::RedefineClassesHook(jvmtiEnv* jvmti, jint class_count, const jvmtiClassDefinition* class_definitions) {
    jvmtiError result = _orig_RedefineClasses(jvmti, class_count, class_definitions);

    if (result == 0) {
        // jmethodIDs are invalidated after RedefineClasses
        JNIEnv* env = jni();
        for (int i = 0; i < class_count; i++) {
            if (class_definitions[i].klass != NULL) {
                loadMethodIDs(jvmti, env, class_definitions[i].klass);
            }
        }
    }

    return result;
}

jvmtiError VM::RetransformClassesHook(jvmtiEnv* jvmti, jint class_count, const jclass* classes) {
    jvmtiError result = _orig_RetransformClasses(jvmti, class_count, classes);

    if (result == 0) {
        // jmethodIDs are invalidated after RetransformClasses
        JNIEnv* env = jni();
        for (int i = 0; i < class_count; i++) {
            if (classes[i] != NULL) {
                loadMethodIDs(jvmti, env, classes[i]);
            }
        }
    }

    return result;
}


extern "C" DLLEXPORT jint JNICALL
Agent_OnLoad(JavaVM* vm, char* options, void* reserved) {
    Error error = _agent_args.parse(options);
    Log::open(_agent_args._log, _agent_args._loglevel);
    if (error) {
        Log::error("%s", error.message());
        return ARGUMENTS_ERROR;
    }

    if (!VM::init(vm, false)) {
        Log::error("JVM does not support Tool Interface");
        return COMMAND_ERROR;
    }

    return 0;
}

extern "C" DLLEXPORT jint JNICALL
Agent_OnAttach(JavaVM* vm, char* options, void* reserved) {
    Arguments args(true);
    Error error = args.parse(options);
    Log::open(args._log, args._loglevel);
    if (error) {
        Log::error("%s", error.message());
        return ARGUMENTS_ERROR;
    }

    if (!VM::init(vm, true)) {
        Log::error("JVM does not support Tool Interface");
        return COMMAND_ERROR;
    }

    // Save the arguments in case of shutdown
    if (args._action == ACTION_START || args._action == ACTION_RESUME) {
        _agent_args.save(args);
    }

    error = Profiler::instance()->run(args);
    if (error) {
        Log::error("%s", error.message());
        return COMMAND_ERROR;
    }

    return 0;
}

extern "C" DLLEXPORT jint JNICALL
JNI_OnLoad(JavaVM* vm, void* reserved) {
    if (!VM::init(vm, true)) {
        return 0;
    }

    JavaAPI::registerNatives(VM::jvmti(), VM::jni());
    return JNI_VERSION_1_6;
}

extern "C" DLLEXPORT void JNICALL
JNI_OnUnload(JavaVM* vm, void* reserved) {
    Profiler* profiler = Profiler::instance();
    if (profiler != NULL) {
        profiler->stop();
    }
}<|MERGE_RESOLUTION|>--- conflicted
+++ resolved
@@ -68,8 +68,6 @@
         || strcmp(blob_name, "cInterpreter") == 0;
 }
 
-<<<<<<< HEAD
-=======
 static bool isOpenJ9JitStub(const char* blob_name) {
     if (strncmp(blob_name, "jit", 3) == 0) {
         blob_name += 3;
@@ -80,7 +78,6 @@
     return false;
 }
 
->>>>>>> 9ed175d7
 
 bool VM::init(JavaVM* vm, bool attach) {
     if (_jvmti != NULL) return true;
@@ -145,13 +142,10 @@
         lib->mark(isZeroInterpreterMethod);
     } else if (isOpenJ9()) {
         lib->mark(isOpenJ9InterpreterMethod);
-<<<<<<< HEAD
-=======
         CodeCache* libjit = profiler->findJvmLibrary("libj9jit");
         if (libjit != NULL) {
             libjit->mark(isOpenJ9JitStub);
         }
->>>>>>> 9ed175d7
     }
 
     if (attach) {
@@ -189,13 +183,10 @@
     callbacks.MonitorContendedEnter = LockTracer::MonitorContendedEnter;
     callbacks.MonitorContendedEntered = LockTracer::MonitorContendedEntered;
     callbacks.VMObjectAlloc = ObjectSampler::VMObjectAlloc;
-<<<<<<< HEAD
     if (hotspot_version() >= 11) {
         callbacks.SampledObjectAlloc = MemLeakTracer::SampledObjectAlloc;
         callbacks.GarbageCollectionFinish = MemLeakTracer::GarbageCollectionFinish;
     }
-=======
->>>>>>> 9ed175d7
     _jvmti->SetEventCallbacks(&callbacks, sizeof(callbacks));
 
     _jvmti->SetEventNotificationMode(JVMTI_ENABLE, JVMTI_EVENT_VM_DEATH, NULL);
