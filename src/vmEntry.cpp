--- conflicted
+++ resolved
@@ -129,6 +129,9 @@
         VMStructs::init(libjvm);
         if (is_zero_vm) {
             libjvm->mark(isZeroInterpreterMethod);
+        } else if (isOpenJ9()) {
+            // FIXME: wrong libjvm
+            libjvm->mark(isOpenJ9InterpreterMethod);
         }
     }
 
@@ -197,34 +200,16 @@
 
 // Run late initialization when JVM is ready
 void VM::ready() {
-<<<<<<< HEAD
-    Profiler* profiler = Profiler::instance();
-    profiler->updateSymbols(false);
-
-    _j9thread_self = isOpenJ9() ? (J9ThreadSelf)profiler->resolveSymbol("j9thread_self") : NULL;
-
-    NativeCodeCache* libjvm = isOpenJ9()
-        ? profiler->findNativeLibraryBySymbol("j9port_init_library")
-        : profiler->findNativeLibrary((const void*)_asyncGetCallTrace);
-    if (libjvm != NULL) {
-        JitWriteProtection jit(true);  // workaround for JDK-8262896
-        VMStructs::init(libjvm);
-        if (_zero_vm) {
-            libjvm->mark(isZeroInterpreterMethod);
-        } else if (isOpenJ9()) {
-            // FIXME: wrong libjvm
-            libjvm->mark(isOpenJ9InterpreterMethod);
-        }
-=======
     {
         JitWriteProtection jit(true);
         VMStructs::ready();
->>>>>>> e8944201
     }
 
     Profiler::setupSignalHandlers();
 
     _libjava = getLibraryHandle("libjava.so");
+    // FIXME: where it is used?
+    _j9thread_self = isOpenJ9() ? (J9ThreadSelf)profiler->resolveSymbol("j9thread_self") : NULL;
 
     // Make sure we reload method IDs upon class retransformation
     JVMTIFunctions* functions = *(JVMTIFunctions**)_jvmti;
