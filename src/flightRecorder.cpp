--- conflicted
+++ resolved
@@ -487,13 +487,7 @@
     }
 
     ~Recording() {
-<<<<<<< HEAD
-        stopTimer();
-
         off_t chunk_end = finishChunk(true);
-=======
-        off_t chunk_end = finishChunk();
->>>>>>> c0d45fec
 
         if (_master_recording_file != NULL) {
             appendRecording(_master_recording_file, chunk_end);
@@ -514,7 +508,7 @@
 
         _stop_time = OS::micros();
         _stop_ticks = TSC::ticks();
-        
+
         if (end_recording) {
             writeRecordingInfo(_buf);
         }
