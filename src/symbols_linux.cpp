--- conflicted
+++ resolved
@@ -230,13 +230,9 @@
 
         // Find the bounds of the Global Offset Table
         ElfSection* got = findSection(SHT_PROGBITS, ".got.plt");
-<<<<<<< HEAD
-        if (got != NULL || (got = findSection(SHT_PROGBITS, ".got")) != NULL) {
-=======
         if (got != NULL
             || (got = findSection(SHT_NOBITS, ".plt")) != NULL   /* ppc64le binaries */
             || (got = findSection(SHT_PROGBITS, ".got")) != NULL /* RELRO technique */) {
->>>>>>> 9ed175d7
             _cc->setGlobalOffsetTable(_base + got->sh_addr, got->sh_size);
         }
 
