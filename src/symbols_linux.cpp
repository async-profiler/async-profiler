/*
 * Copyright The async-profiler authors
 * SPDX-License-Identifier: Apache-2.0
 */

#ifdef __linux__

#include <set>
#include <stdio.h>
#include <stdlib.h>
#include <string.h>
#include <sys/types.h>
#include <sys/stat.h>
#include <sys/mman.h>
#include <elf.h>
#include <errno.h>
#include <unistd.h>
#include <fcntl.h>
#include <link.h>
#include <linux/limits.h>
#include "symbols.h"
#include "dwarf.h"
#include "fdtransferClient.h"
#include "log.h"
#include "os.h"
<<<<<<< HEAD
=======

>>>>>>> 788e44df

#ifdef __x86_64__

#include <poll.h>
#include "vmEntry.h"

// Workaround for JDK-8312065 on JDK 8:
// replace poll() implementation with ppoll() which is restartable
static int poll_hook(struct pollfd* fds, nfds_t nfds, int timeout) {
    if (timeout >= 0) {
        struct timespec ts;
        ts.tv_sec = timeout / 1000;
        ts.tv_nsec = (timeout % 1000) * 1000000;
        return ppoll(fds, nfds, &ts, NULL);
    } else {
        return ppoll(fds, nfds, NULL, NULL);
    }
}

static void applyPatch(CodeCache* cc) {
    static bool patch_libnet = VM::hotspot_version() == 8;

    if (patch_libnet) {
        size_t len = strlen(cc->name());
        if (len >= 10 && strcmp(cc->name() + len - 10, "/libnet.so") == 0) {
            cc->patchImport(im_poll, (void*)poll_hook);
            patch_libnet = false;
        }
    }
}

#else

static void applyPatch(CodeCache* cc) {}

#endif


class SymbolDesc {
  private:
    const char* _addr;
    const char* _desc;

  public:
      SymbolDesc(const char* s) {
          _addr = s;
          _desc = strchr(_addr, ' ');
      }

      const char* addr() { return (const char*)strtoul(_addr, NULL, 16); }
      char type()        { return _desc != NULL ? _desc[1] : 0; }
      const char* name() { return _desc + 3; }
};

class MemoryMapDesc {
  private:
    const char* _addr;
    const char* _end;
    const char* _perm;
    const char* _offs;
    const char* _dev;
    const char* _inode;
    const char* _file;

  public:
      MemoryMapDesc(const char* s) {
          _addr = s;
          _end = strchr(_addr, '-') + 1;
          _perm = strchr(_end, ' ') + 1;
          _offs = strchr(_perm, ' ') + 1;
          _dev = strchr(_offs, ' ') + 1;
          _inode = strchr(_dev, ' ') + 1;
          _file = strchr(_inode, ' ');

          if (_file != NULL) {
              while (*_file == ' ') _file++;
          }
      }

      const char* file()    { return _file; }
      bool isReadable()     { return _perm[0] == 'r'; }
      bool isExecutable()   { return _perm[2] == 'x'; }
      const char* addr()    { return (const char*)strtoul(_addr, NULL, 16); }
      const char* end()     { return (const char*)strtoul(_end, NULL, 16); }
      unsigned long offs()  { return strtoul(_offs, NULL, 16); }
      unsigned long inode() { return strtoul(_inode, NULL, 10); }

      unsigned long dev() {
          char* colon;
          unsigned long major = strtoul(_dev, &colon, 16);
          unsigned long minor = strtoul(colon + 1, NULL, 16);
          return major << 8 | minor;
      }
};


#ifdef __LP64__
const unsigned char ELFCLASS_SUPPORTED = ELFCLASS64;
typedef Elf64_Ehdr ElfHeader;
typedef Elf64_Shdr ElfSection;
typedef Elf64_Phdr ElfProgramHeader;
typedef Elf64_Nhdr ElfNote;
typedef Elf64_Sym  ElfSymbol;
typedef Elf64_Rel  ElfRelocation;
typedef Elf64_Dyn  ElfDyn;
#define ELF_R_TYPE ELF64_R_TYPE
#define ELF_R_SYM  ELF64_R_SYM
#else
const unsigned char ELFCLASS_SUPPORTED = ELFCLASS32;
typedef Elf32_Ehdr ElfHeader;
typedef Elf32_Shdr ElfSection;
typedef Elf32_Phdr ElfProgramHeader;
typedef Elf32_Nhdr ElfNote;
typedef Elf32_Sym  ElfSymbol;
typedef Elf32_Rel  ElfRelocation;
typedef Elf32_Dyn  ElfDyn;
#define ELF_R_TYPE ELF32_R_TYPE
#define ELF_R_SYM  ELF32_R_SYM
#endif // __LP64__

#if defined(__x86_64__)
#  define R_GLOB_DAT R_X86_64_GLOB_DAT
#  define R_ABS64 R_X86_64_64
#elif defined(__i386__)
#  define R_GLOB_DAT R_386_GLOB_DAT
#  define R_ABS64 -1
#elif defined(__arm__) || defined(__thumb__)
#  define R_GLOB_DAT R_ARM_GLOB_DAT
#  define R_ABS64 -1
#elif defined(__aarch64__)
#  define R_GLOB_DAT R_AARCH64_GLOB_DAT
#  define R_ABS64 R_AARCH64_ABS64
#elif defined(__PPC64__)
#  define R_GLOB_DAT R_PPC64_GLOB_DAT
#  define R_ABS64 -1
#elif defined(__riscv) && (__riscv_xlen == 64)
// RISC-V does not have GLOB_DAT relocation, use something neutral,
// like the impossible relocation number.
#  define R_GLOB_DAT -1
#  define R_ABS64 -1
#elif defined(__loongarch_lp64)
// LOONGARCH does not have GLOB_DAT relocation, use something neutral,
// like the impossible relocation number.
#  define R_GLOB_DAT -1
#  define R_ABS64 -1
#else
#  error "Compiling on unsupported arch"
#endif


static char _debuginfod_cache_buf[PATH_MAX] = {0};

class ElfParser {
  private:
    CodeCache* _cc;
    const char* _base;
    const char* _file_name;
    bool _relocate_dyn;
    ElfHeader* _header;
    const char* _sections;
    const char* _vaddr_diff;

    ElfParser(CodeCache* cc, const char* base, const void* addr, const char* file_name, bool relocate_dyn) {
        _cc = cc;
        _base = base;
        _file_name = file_name;
        _relocate_dyn = relocate_dyn;
        _header = (ElfHeader*)addr;
        _sections = (const char*)addr + _header->e_shoff;
    }

    bool validHeader() {
        unsigned char* ident = _header->e_ident;
        return ident[0] == 0x7f && ident[1] == 'E' && ident[2] == 'L' && ident[3] == 'F'
            && ident[4] == ELFCLASS_SUPPORTED && ident[5] == ELFDATA2LSB && ident[6] == EV_CURRENT
            && _header->e_shstrndx != SHN_UNDEF;
    }

    ElfSection* section(int index) {
        return (ElfSection*)(_sections + index * _header->e_shentsize);
    }

    const char* at(ElfSection* section) {
        return (const char*)_header + section->sh_offset;
    }

    const char* at(ElfProgramHeader* pheader) {
        return _header->e_type == ET_EXEC ? (const char*)pheader->p_vaddr : _vaddr_diff + pheader->p_vaddr;
    }

    const char* base() {
        return _header->e_type == ET_EXEC ? NULL : _base;
    }

    char* dyn_ptr(ElfDyn* dyn) {
        // GNU dynamic linker relocates pointers in the dynamic section, while musl doesn't.
        // Also, [vdso] is not relocated, and its vaddr may differ from the load address.
        if (_relocate_dyn || (char*)dyn->d_un.d_ptr < _base) {
            return (char*)_vaddr_diff + dyn->d_un.d_ptr;
        } else {
            return (char*)dyn->d_un.d_ptr;
        }
    }

    ElfSection* findSection(uint32_t type, const char* name);
    ElfProgramHeader* findProgramHeader(uint32_t type);

    void calcVirtualLoadAddress();
    void parseDynamicSection();
    void parseDwarfInfo();
    uint32_t getSymbolCount(uint32_t* gnu_hash);
    void loadSymbols(bool use_debug);
    bool loadSymbolsFromDebug(const char* build_id, const int build_id_len);
    bool loadSymbolsFromDebuginfodCache(const char* build_id, const int build_id_len);
    bool loadSymbolsUsingBuildId();
    bool loadSymbolsUsingDebugLink();
    void loadSymbolTable(const char* symbols, size_t total_size, size_t ent_size, const char* strings);
    void addRelocationSymbols(ElfSection* reltab, const char* plt);
    const char* getDebuginfodCache();

  public:
    static void parseProgramHeaders(CodeCache* cc, const char* base, const char* end, bool relocate_dyn);
    static bool parseFile(CodeCache* cc, const char* base, const char* file_name, bool use_debug);
};


ElfSection* ElfParser::findSection(uint32_t type, const char* name) {
    const char* strtab = at(section(_header->e_shstrndx));

    for (int i = 0; i < _header->e_shnum; i++) {
        ElfSection* section = this->section(i);
        if (section->sh_type == type && section->sh_name != 0) {
            if (strcmp(strtab + section->sh_name, name) == 0) {
                return section;
            }
        }
    }

    return NULL;
}

ElfProgramHeader* ElfParser::findProgramHeader(uint32_t type) {
    const char* pheaders = (const char*)_header + _header->e_phoff;

    for (int i = 0; i < _header->e_phnum; i++) {
        ElfProgramHeader* pheader = (ElfProgramHeader*)(pheaders + i * _header->e_phentsize);
        if (pheader->p_type == type) {
            return pheader;
        }
    }

    return NULL;
}

bool ElfParser::parseFile(CodeCache* cc, const char* base, const char* file_name, bool use_debug) {
    int fd = open(file_name, O_RDONLY);
    if (fd == -1) {
        return false;
    }

    size_t length = (size_t)lseek(fd, 0, SEEK_END);
    void* addr = mmap(NULL, length, PROT_READ, MAP_PRIVATE, fd, 0);
    close(fd);

    if (addr == MAP_FAILED) {
        Log::warn("Could not parse symbols from %s: %s", file_name, strerror(errno));
    } else {
        ElfParser elf(cc, base, addr, file_name, false);
        if (elf.validHeader()) {
            elf.loadSymbols(use_debug);
        }
        munmap(addr, length);
    }
    return true;
}

void ElfParser::parseProgramHeaders(CodeCache* cc, const char* base, const char* end, bool relocate_dyn) {
    ElfParser elf(cc, base, base, NULL, relocate_dyn);
    if (elf.validHeader() && base + elf._header->e_phoff < end) {
        cc->setTextBase(base);
        elf.calcVirtualLoadAddress();
        elf.parseDynamicSection();
        elf.parseDwarfInfo();
    }
}

void ElfParser::calcVirtualLoadAddress() {
    // Find a difference between the virtual load address (often zero) and the actual DSO base
    const char* pheaders = (const char*)_header + _header->e_phoff;
    for (int i = 0; i < _header->e_phnum; i++) {
        ElfProgramHeader* pheader = (ElfProgramHeader*)(pheaders + i * _header->e_phentsize);
        if (pheader->p_type == PT_LOAD) {
            _vaddr_diff = _base - pheader->p_vaddr;
            return;
        }
    }
    _vaddr_diff = _base;
}

void ElfParser::parseDynamicSection() {
    ElfProgramHeader* dynamic = findProgramHeader(PT_DYNAMIC);
    if (dynamic != NULL) {
        const char* symtab = NULL;
        const char* strtab = NULL;
        char* jmprel = NULL;
        char* rel = NULL;
        size_t pltrelsz = 0;
        size_t relsz = 0;
        size_t relent = 0;
        size_t relcount = 0;
        size_t syment = 0;
        uint32_t nsyms = 0;

        const char* dyn_start = at(dynamic);
        const char* dyn_end = dyn_start + dynamic->p_memsz;
        for (ElfDyn* dyn = (ElfDyn*)dyn_start; dyn < (ElfDyn*)dyn_end; dyn++) {
            switch (dyn->d_tag) {
                case DT_SYMTAB:
                    symtab = dyn_ptr(dyn);
                    break;
                case DT_STRTAB:
                    strtab = dyn_ptr(dyn);
                    break;
                case DT_SYMENT:
                    syment = dyn->d_un.d_val;
                    break;
                case DT_HASH:
                    nsyms = ((uint32_t*)dyn_ptr(dyn))[1];
                    break;
                case DT_GNU_HASH:
                    if (nsyms == 0) {
                        nsyms = getSymbolCount((uint32_t*)dyn_ptr(dyn));
                    }
                    break;
                case DT_JMPREL:
                    jmprel = dyn_ptr(dyn);
                    break;
                case DT_PLTRELSZ:
                    pltrelsz = dyn->d_un.d_val;
                    break;
                case DT_RELA:
                case DT_REL:
                    rel = dyn_ptr(dyn);
                    break;
                case DT_RELASZ:
                case DT_RELSZ:
                    relsz = dyn->d_un.d_val;
                    break;
                case DT_RELAENT:
                case DT_RELENT:
                    relent = dyn->d_un.d_val;
                    break;
                case DT_RELACOUNT:
                case DT_RELCOUNT:
                    relcount = dyn->d_un.d_val;
                    break;
            }
        }

        if (symtab == NULL || strtab == NULL || syment == 0 || relent == 0) {
            return;
        }

        if (!_cc->hasDebugSymbols() && nsyms > 0) {
            loadSymbolTable(symtab, syment * nsyms, syment, strtab);
        }

        const char* base = this->base();
        if (jmprel != NULL && pltrelsz != 0) {
            // Parse .rela.plt table
            for (size_t offs = 0; offs < pltrelsz; offs += relent) {
                ElfRelocation* r = (ElfRelocation*)(jmprel + offs);
                ElfSymbol* sym = (ElfSymbol*)(symtab + ELF_R_SYM(r->r_info) * syment);
                if (sym->st_name != 0) {
                    _cc->addImport((void**)(base + r->r_offset), strtab + sym->st_name);
                }
            }
        }

        if (rel != NULL && relsz != 0) {
            // Relocation entries for imports can be found in .rela.dyn, for example
            // if a shared library is built without PLT (-fno-plt). However, if both
            // entries exist, addImport saves them both.
            for (size_t offs = relcount * relent; offs < relsz; offs += relent) {
                ElfRelocation* r = (ElfRelocation*)(rel + offs);
                if (ELF_R_TYPE(r->r_info) == R_GLOB_DAT || ELF_R_TYPE(r->r_info) == R_ABS64) {
                    ElfSymbol* sym = (ElfSymbol*)(symtab + ELF_R_SYM(r->r_info) * syment);
                    if (sym->st_name != 0) {
                        _cc->addImport((void**)(base + r->r_offset), strtab + sym->st_name);
                    }
                }
            }
        }
    }
}

void ElfParser::parseDwarfInfo() {
    if (!DWARF_SUPPORTED) return;

    ElfProgramHeader* eh_frame_hdr = findProgramHeader(PT_GNU_EH_FRAME);
    if (eh_frame_hdr != NULL) {
        if (eh_frame_hdr->p_vaddr != 0) {
            DwarfParser dwarf(_cc->name(), _base, at(eh_frame_hdr));
            _cc->setDwarfTable(dwarf.table(), dwarf.count());
        } else if (strcmp(_cc->name(), "[vdso]") == 0) {
            FrameDesc* table = (FrameDesc*)malloc(sizeof(FrameDesc));
            *table = FrameDesc::empty_frame;
            _cc->setDwarfTable(table, 1);
        }
    }
}

uint32_t ElfParser::getSymbolCount(uint32_t* gnu_hash) {
    uint32_t nbuckets = gnu_hash[0];
    uint32_t* buckets = &gnu_hash[4] + gnu_hash[2] * (sizeof(size_t) / 4);

    uint32_t nsyms = 0;
    for (uint32_t i = 0; i < nbuckets; i++) {
        if (buckets[i] > nsyms) nsyms = buckets[i];
    }

    if (nsyms > 0) {
        uint32_t* chain = &buckets[nbuckets] - gnu_hash[1];
        while (!(chain[nsyms++] & 1));
    }
    return nsyms;
}

void ElfParser::loadSymbols(bool use_debug) {
    ElfSection* symtab = findSection(SHT_SYMTAB, ".symtab");
    if (symtab != NULL) {
        // Parse debug symbols from the original .so
        ElfSection* strtab = section(symtab->sh_link);
        loadSymbolTable(at(symtab), symtab->sh_size, symtab->sh_entsize, at(strtab));
        _cc->setDebugSymbols(true);
    } else if (use_debug) {
        // Try to load symbols from an external debuginfo library
        loadSymbolsUsingBuildId() || loadSymbolsUsingDebugLink();
    }

    if (use_debug) {
        // Synthesize names for PLT stubs
        ElfSection* plt = findSection(SHT_PROGBITS, ".plt");
        if (plt != NULL) {
            _cc->setPlt(plt->sh_addr, plt->sh_size);
            ElfSection* reltab = findSection(SHT_RELA, ".rela.plt");
            if (reltab != NULL || (reltab = findSection(SHT_REL, ".rel.plt")) != NULL) {
                addRelocationSymbols(reltab, _base + plt->sh_addr + PLT_HEADER_SIZE);
            }
        }
    }
}

const char* ElfParser::getDebuginfodCache() {
    if (_debuginfod_cache_buf[0]) {
        return _debuginfod_cache_buf;
    }

    const char* env_vars[] = {"DEBUGINFOD_CACHE_PATH", "XDG_CACHE_HOME", "HOME"};
    const char* suffixes[] = {"/", "debuginfod_client/", ".cache/debuginfod_client/"};

    for (int i = 0; i < sizeof(env_vars) / sizeof(env_vars[0]); i++) {
        const char* env_val = getenv(env_vars[i]);
        if (!env_val || !env_val[0]) {
            continue;
        }

        if (snprintf(_debuginfod_cache_buf, sizeof(_debuginfod_cache_buf), "%s/%s", env_val, suffixes[i]) < sizeof(_debuginfod_cache_buf)) {
            return _debuginfod_cache_buf;
        }
    }

    _debuginfod_cache_buf[0] = '\0';
    return _debuginfod_cache_buf;
}

bool ElfParser::loadSymbolsFromDebug(const char* build_id, const int build_id_len) {
    char path[PATH_MAX];
    char* p = path + snprintf(path, sizeof(path), "/usr/lib/debug/.build-id/%02hhx/", build_id[0]);
    for (int i = 1; i < build_id_len; i++) {
        p += snprintf(p, 3, "%02hhx", build_id[i]);
    }
    strcpy(p, ".debug");

    return parseFile(_cc, _base, path, false);
}

bool ElfParser::loadSymbolsFromDebuginfodCache(const char* build_id, const int build_id_len) {
    const char* debuginfod_cache = getDebuginfodCache();
    if (debuginfod_cache == NULL || !debuginfod_cache[0]) {
        return false;
    }

    char path[PATH_MAX];
    const int debuginfod_cache_len = strlen(debuginfod_cache);
    if (debuginfod_cache_len + build_id_len + strlen("/debuginfo") >= sizeof(path)) {
        Log::warn("Path too long, skipping loading symbols: %s", debuginfod_cache);
        return false;
    }

    char* p = strcpy(path, debuginfod_cache);
    p += debuginfod_cache_len;
    for (int i = 0; i < build_id_len; i++) {
        p += snprintf(p, 3, "%02hhx", build_id[i]);
    }
    strcpy(p, "/debuginfo");

    return parseFile(_cc, _base, path, false);
}

// Load symbols from the first file that exists in the following locations, in order, where abcdef1234 is Build ID.
//   /usr/lib/debug/.build-id/ab/cdef1234.debug
//   $DEBUGINFOD_CACHE_PATH/abcdef1234/debuginfo
//   $XDG_CACHE_HOME/debuginfod_client/abcdef1234/debuginfo
//   $HOME/.cache/debuginfod_client/abcdef1234/debuginfo
bool ElfParser::loadSymbolsUsingBuildId() {
    ElfSection* section = findSection(SHT_NOTE, ".note.gnu.build-id");
    if (section == NULL || section->sh_size <= 16) {
        return false;
    }

    ElfNote* note = (ElfNote*)at(section);
    if (note->n_namesz != 4 || note->n_descsz < 2 || note->n_descsz > 64) {
        return false;
    }

    const char* build_id = (const char*)note + sizeof(*note) + 4;
    int build_id_len = note->n_descsz;

    return loadSymbolsFromDebug(build_id, build_id_len)
        || loadSymbolsFromDebuginfodCache(build_id, build_id_len);
}

// Look for debuginfo file specified in .gnu_debuglink section
bool ElfParser::loadSymbolsUsingDebugLink() {
    ElfSection* section = findSection(SHT_PROGBITS, ".gnu_debuglink");
    if (section == NULL || section->sh_size <= 4) {
        return false;
    }

    const char* basename = strrchr(_file_name, '/');
    if (basename == NULL) {
        return false;
    }

    char* dirname = strndup(_file_name, basename - _file_name);
    if (dirname == NULL) {
        return false;
    }

    const char* debuglink = at(section);
    char path[PATH_MAX];
    bool result = false;

    // 1. /path/to/libjvm.so.debug
    if (strcmp(debuglink, basename + 1) != 0 &&
        snprintf(path, PATH_MAX, "%s/%s", dirname, debuglink) < PATH_MAX) {
        result = parseFile(_cc, _base, path, false);
    }

    // 2. /path/to/.debug/libjvm.so.debug
    if (!result && snprintf(path, PATH_MAX, "%s/.debug/%s", dirname, debuglink) < PATH_MAX) {
        result = parseFile(_cc, _base, path, false);
    }

    // 3. /usr/lib/debug/path/to/libjvm.so.debug
    if (!result && snprintf(path, PATH_MAX, "/usr/lib/debug%s/%s", dirname, debuglink) < PATH_MAX) {
        result = parseFile(_cc, _base, path, false);
    }

    free(dirname);
    return result;
}

void ElfParser::loadSymbolTable(const char* symbols, size_t total_size, size_t ent_size, const char* strings) {
    const char* base = this->base();
    for (const char* symbols_end = symbols + total_size; symbols < symbols_end; symbols += ent_size) {
        ElfSymbol* sym = (ElfSymbol*)symbols;
        if (sym->st_name != 0 && sym->st_value != 0) {
            // Skip special AArch64 mapping symbols: $x and $d
            if (sym->st_size != 0 || sym->st_info != 0 || strings[sym->st_name] != '$') {
                _cc->add(base + sym->st_value, (int)sym->st_size, strings + sym->st_name);
            }
        }
    }
}

void ElfParser::addRelocationSymbols(ElfSection* reltab, const char* plt) {
    ElfSection* symtab = section(reltab->sh_link);
    const char* symbols = at(symtab);

    ElfSection* strtab = section(symtab->sh_link);
    const char* strings = at(strtab);

    const char* relocations = at(reltab);
    const char* relocations_end = relocations + reltab->sh_size;
    for (; relocations < relocations_end; relocations += reltab->sh_entsize) {
        ElfRelocation* r = (ElfRelocation*)relocations;
        ElfSymbol* sym = (ElfSymbol*)(symbols + ELF_R_SYM(r->r_info) * symtab->sh_entsize);

        char name[256];
        if (sym->st_name == 0) {
            strcpy(name, "@plt");
        } else {
            const char* sym_name = strings + sym->st_name;
            snprintf(name, sizeof(name), "%s%cplt", sym_name, sym_name[0] == '_' && sym_name[1] == 'Z' ? '.' : '@');
            name[sizeof(name) - 1] = 0;
        }

        _cc->add(plt, PLT_ENTRY_SIZE, name);
        plt += PLT_ENTRY_SIZE;
    }
}


Mutex Symbols::_parse_lock;
bool Symbols::_have_kernel_symbols = false;
static std::set<const void*> _parsed_libraries;
static std::set<u64> _parsed_inodes;

void Symbols::parseKernelSymbols(CodeCache* cc) {
    int fd;
    if (FdTransferClient::hasPeer()) {
        fd = FdTransferClient::requestKallsymsFd();
    } else {
        fd = open("/proc/kallsyms", O_RDONLY);
    }

    if (fd == -1) {
        Log::warn("open(\"/proc/kallsyms\"): %s", strerror(errno));
        return;
    }

    FILE* f = fdopen(fd, "r");
    if (f == NULL) {
        Log::warn("fdopen(): %s", strerror(errno));
        close(fd);
        return;
    }

    char str[256];
    while (fgets(str, sizeof(str) - 8, f) != NULL) {
        size_t len = strlen(str) - 1; // trim the '\n'
        strcpy(str + len, "_[k]");

        SymbolDesc symbol(str);
        char type = symbol.type();
        if (type == 'T' || type == 't' || type == 'W' || type == 'w') {
            const char* addr = symbol.addr();
            if (addr != NULL) {
                if (!_have_kernel_symbols) {
                    if (strncmp(symbol.name(), "__LOAD_PHYSICAL_ADDR", 20) == 0 ||
                        strncmp(symbol.name(), "phys_startup", 12) == 0) {
                        continue;
                    }
                    _have_kernel_symbols = true;
                }
                cc->add(addr, 0, symbol.name());
            }
        }
    }

    fclose(f);
}

static int parseLibrariesCallback(struct dl_phdr_info* info, size_t size, void* data) {
    FILE* f = fopen("/proc/self/maps", "r");
    if (f == NULL) {
        return 1;
    }

    CodeCacheArray* array = (CodeCacheArray*)data;
    CodeCache* cc = NULL;
    const char* image_base = NULL;
    u64 last_inode = 0;
    u64 cc_inode = 0;
    char* str = NULL;
    size_t str_size = 0;
    ssize_t len;

    while ((len = getline(&str, &str_size, f)) > 0) {
        str[len - 1] = 0;

        MemoryMapDesc map(str);
        if (!map.isReadable() || map.file() == NULL || map.file()[0] == 0) {
            continue;
        }

        const char* map_start = map.addr();
        unsigned long map_offs = map.offs();

        if (map_offs == 0) {
            image_base = map_start;
            last_inode = u64(map.dev()) << 32 | map.inode();
        }

        if (!map.isExecutable() || !_parsed_libraries.insert(map_start).second) {
            // Not an executable segment or it has been already parsed
            continue;
        }

        const char* map_end = map.end();
        u64 inode = u64(map.dev()) << 32 | map.inode();
        if (inode != 0 && !_parsed_inodes.insert(inode).second) {
            // Do not parse the same executable twice
            if (inode == cc_inode) {
                cc->updateBounds(map_start, map_end);
            }
            continue;
        }

        int count = array->count();
        if (count >= MAX_NATIVE_LIBS) {
            break;
        }

        cc = new CodeCache(map.file(), count, false, map_start, map_end);
        cc_inode = inode;

        if (strchr(map.file(), ':') != NULL) {
            // Do not try to parse pseudofiles like anon_inode:name, /memfd:name
        } else if (inode != 0) {
            if (inode == last_inode) {
                // If last_inode is set, image_base is known to be valid and readable
                ElfParser::parseFile(cc, image_base, map.file(), true);
                // Parse program headers after the file to ensure debug symbols are parsed first
                ElfParser::parseProgramHeaders(cc, image_base, map_end, OS::isMusl());
            } else if ((unsigned long)map_start > map_offs) {
                // Unlikely case when image_base has not been found.
                // Be careful: executable file is not always ELF, e.g. classes.jsa
                ElfParser::parseFile(cc, map_start - map_offs, map.file(), true);
            }
        } else if (strcmp(map.file(), "[vdso]") == 0) {
            ElfParser::parseProgramHeaders(cc, map_start, map_end, true);
        }

        cc->sort();
        applyPatch(cc);
        array->add(cc);
    }

    free(str);
    fclose(f);

    return 1;
}

void Symbols::parseLibraries(CodeCacheArray* array, bool kernel_symbols) {
    MutexLocker ml(_parse_lock);

    if (kernel_symbols && !haveKernelSymbols()) {
        CodeCache* cc = new CodeCache("[kernel]");
        parseKernelSymbols(cc);

        if (haveKernelSymbols()) {
            cc->sort();
            array->add(cc);
        } else {
            delete cc;
        }
    }

    // In glibc, dl_iterate_phdr() holds dl_load_write_lock, therefore preventing
    // concurrent loading and unloading of shared libraries.
    // Without it, we may access memory of a library that is being unloaded.
    dl_iterate_phdr(parseLibrariesCallback, array);
}

#endif // __linux__<|MERGE_RESOLUTION|>--- conflicted
+++ resolved
@@ -23,10 +23,7 @@
 #include "fdtransferClient.h"
 #include "log.h"
 #include "os.h"
-<<<<<<< HEAD
-=======
-
->>>>>>> 788e44df
+
 
 #ifdef __x86_64__
 
