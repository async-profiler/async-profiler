--- conflicted
+++ resolved
@@ -6,22 +6,17 @@
 #ifndef _FLAMEGRAPH_H
 #define _FLAMEGRAPH_H
 
-#include <unordered_map>
+#include <map>
 #include <string>
 #include "arch.h"
 #include "arguments.h"
 #include "vmEntry.h"
 #include "writer.h"
-#include <memory>
 
 
 class Trie {
   public:
-<<<<<<< HEAD
-    std::unordered_map<u32, std::shared_ptr<Trie>> _children;
-=======
     std::map<u32, Trie*> _children;
->>>>>>> ee75d806
     u64 _total;
     u64 _self;
     u64 _inlined, _c1_compiled, _interpreted;
@@ -51,21 +46,12 @@
         return key & ((1 << 28) - 1);
     }
 
-<<<<<<< HEAD
-    std::shared_ptr<Trie> child(u32 name_index, FrameTypeId type) {
-        auto &ptr = _children[name_index | type << 28];
-        if (!ptr) {
-            ptr.reset(new Trie());
-        }
-        return ptr;
-=======
     Trie* child(u32 name_index, FrameTypeId type) {
         Trie** ptr = &_children[name_index | type << 28];
         if (*ptr == nullptr) {
             *ptr = new Trie();
         }
         return *ptr;
->>>>>>> ee75d806
     }
 
     int depth(u64 cutoff, u32* name_order) const {
@@ -84,8 +70,8 @@
 
 class FlameGraph {
   private:
-    std::shared_ptr<Trie> _root;
-    std::unordered_map<std::string, u32> _cpool;
+    Trie _root;
+    std::map<std::string, u32> _cpool;
     u32* _name_order;
     u64 _mintotal;
     char _buf[4096];
@@ -100,14 +86,14 @@
     u64 _last_x;
     u64 _last_total;
 
-    void printFrame(Writer& out, u32 key, std::shared_ptr<const Trie> f, int level, u64 x);
-    void printTreeFrame(Writer& out, std::shared_ptr<const Trie> f, int level, const char** names);
+    void printFrame(Writer& out, u32 key, const Trie& f, int level, u64 x);
+    void printTreeFrame(Writer& out, const Trie& f, int level, const char** names);
     void printCpool(Writer& out);
     const char* printTill(Writer& out, const char* data, const char* till);
 
   public:
     FlameGraph(const char* title, Counter counter, double minwidth, bool reverse, bool inverted) :
-        _root(std::make_shared<Trie>()),
+        _root(),
         _cpool(),
         _title(title),
         _counter(counter),
@@ -120,11 +106,11 @@
         _buf[sizeof(_buf) - 1] = 0;
     }
 
-    std::shared_ptr<Trie> root() {
-        return _root;
+    Trie* root() {
+        return &_root;
     }
 
-    std::shared_ptr<Trie> addChild(std::shared_ptr<Trie> f, const char* name, FrameTypeId type, u64 value);
+    Trie* addChild(Trie* f, const char* name, FrameTypeId type, u64 value);
 
     void dump(Writer& out, bool tree);
 };
