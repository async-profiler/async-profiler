/*
 * Copyright The async-profiler authors
 * SPDX-License-Identifier: Apache-2.0
 */

#ifndef _INDEX_H
#define _INDEX_H

#include <functional>
#include <string>
#include <unordered_map>
#include <vector>
#include "arch.h"

// Keeps track of values seen and their index of occurrence
class Index {
  private:
    std::unordered_map<std::string, size_t> _idx_map;
  
  public:
    Index() = default;

    Index(const Index&) = delete;
    Index(Index&&) = delete;
    Index& operator=(const Index&) = delete;
    Index& operator=(Index&&) = delete;

    template<typename S>
    size_t indexOf(S&& value) {
        return _idx_map.insert({std::forward<S>(value), _idx_map.size()}).first->second;
    }

    size_t indexOf(const char* value) {
        return indexOf(value, strlen(value));
    }

    size_t indexOf(const char* value, size_t len) {
        return indexOf(std::string(value, len));
    }

    size_t size() const {
        return _idx_map.size();
    }

<<<<<<< HEAD
    void forEachOrdered(std::function<void(size_t idx, const std::string&)> consumer) const {
=======
    void forEachOrdered(const std::function<void(const std::string&)>& consumer) const {
>>>>>>> 8eba7c84
        std::vector<const std::string*> arr(_idx_map.size());
        for (const auto& it : _idx_map) {
            arr[it.second] = &it.first;
        }
        for (size_t idx = 0; idx < size(); ++idx) {
            consumer(idx, *arr[idx]);
        }
    }
};

#endif // _INDEX_H<|MERGE_RESOLUTION|>--- conflicted
+++ resolved
@@ -42,11 +42,7 @@
         return _idx_map.size();
     }
 
-<<<<<<< HEAD
-    void forEachOrdered(std::function<void(size_t idx, const std::string&)> consumer) const {
-=======
-    void forEachOrdered(const std::function<void(const std::string&)>& consumer) const {
->>>>>>> 8eba7c84
+    void forEachOrdered(const std::function<void(size_t idx, const std::string&)>& consumer) const {
         std::vector<const std::string*> arr(_idx_map.size());
         for (const auto& it : _idx_map) {
             arr[it.second] = &it.first;
