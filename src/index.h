--- conflicted
+++ resolved
@@ -18,9 +18,6 @@
     std::unordered_map<std::string, size_t> _idx_map;
   
   public:
-<<<<<<< HEAD
-    u32 indexOf(const std::string& value) {
-=======
     Index() = default;
 
     Index(const Index&) = delete;
@@ -29,7 +26,6 @@
     Index& operator=(Index&&) = delete;
 
     size_t indexOf(const std::string& value) {
->>>>>>> bbca9f18
         return _idx_map.insert({value, _idx_map.size()}).first->second;
     }
 
