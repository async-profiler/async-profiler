--- conflicted
+++ resolved
@@ -4,11 +4,7 @@
  */
 
 #include <algorithm>
-<<<<<<< HEAD
-#include <climits>
-=======
 #include <assert.h>
->>>>>>> d97a7d33
 #include <dlfcn.h>
 #include <unistd.h>
 #include <stdint.h>
@@ -69,7 +65,7 @@
 static Instrument instrument;
 
 static ProfilingWindow profiling_window;
-uint8_t Profiler::_metrics_buffer[40] = {0};
+uint64_t Profiler::_metrics_buffer[5] = {0};
 
 
 // The same constants are used in JfrSync
@@ -1452,8 +1448,7 @@
 void Profiler::updateMetricsBuffer() {
     size_t call_trace_storage = _call_trace_storage.usedMemory();
     size_t flight_recording = _jfr.usedMemory();
-    size_t dictionaries = (_class_map.usedMemory() + _symbol_map.usedMemory() + 
-                          _thread_filter.usedMemory());
+    size_t dictionaries = (_class_map.usedMemory() + _thread_filter.usedMemory());
     
     size_t code_cache = _runtime_stubs.usedMemory();
     int native_lib_count = _native_libs.count();
@@ -1462,11 +1457,11 @@
     }
     code_cache = (code_cache + native_lib_count * sizeof(CodeCache));
     
-    *((uint64_t*)(_metrics_buffer + 0 * 8)) = (uint64_t)call_trace_storage;
-    *((uint64_t*)(_metrics_buffer + 1 * 8)) = (uint64_t)flight_recording;
-    *((uint64_t*)(_metrics_buffer + 2 * 8)) = (uint64_t)dictionaries;
-    *((uint64_t*)(_metrics_buffer + 3 * 8)) = (uint64_t)code_cache;
-    *((uint64_t*)(_metrics_buffer + 4 * 8)) = (uint64_t)_failures[-ticks_skipped];
+    _metrics_buffer[0] = (uint64_t)call_trace_storage;
+    _metrics_buffer[1] = (uint64_t)flight_recording;
+    _metrics_buffer[2] = (uint64_t)dictionaries;
+    _metrics_buffer[3] = (uint64_t)code_cache;
+    _metrics_buffer[4] = (uint64_t)_failures[-ticks_skipped];
 
 }
 
@@ -1910,7 +1905,7 @@
             // Flush under profiler state lock
             flushJfr();
         }
-    
+
         sleep_until = current_micros + 1000000;
     }
 }
