--- conflicted
+++ resolved
@@ -1445,12 +1445,7 @@
 void Profiler::printUsedMemory(Writer& out) {
     size_t call_trace_storage = _call_trace_storage.usedMemory();
     size_t flight_recording = _jfr.usedMemory();
-<<<<<<< HEAD
-    size_t dictionaries = _class_map.usedMemory() + _symbol_map.usedMemory() + _thread_filter.usedMemory()
-                        + _trace_context_allocator.usedMemory();
-=======
-    size_t dictionaries = _class_map.usedMemory() + _thread_filter.usedMemory();
->>>>>>> d97a7d33
+    size_t dictionaries = _class_map.usedMemory() + _thread_filter.usedMemory() + _trace_context_allocator.usedMemory();
 
     size_t code_cache = _runtime_stubs.usedMemory();
     int native_lib_count = _native_libs.count();
