/*
 * Copyright 2016 Andrei Pangin
 *
 * Licensed under the Apache License, Version 2.0 (the "License");
 * you may not use this file except in compliance with the License.
 * You may obtain a copy of the License at
 *
 *     http://www.apache.org/licenses/LICENSE-2.0
 *
 * Unless required by applicable law or agreed to in writing, software
 * distributed under the License is distributed on an "AS IS" BASIS,
 * WITHOUT WARRANTIES OR CONDITIONS OF ANY KIND, either express or implied.
 * See the License for the specific language governing permissions and
 * limitations under the License.
 */

#include <algorithm>
#include <fstream>
#include <dlfcn.h>
#include <unistd.h>
#include <stdint.h>
#include <stdio.h>
#include <stdlib.h>
#include <string.h>
#include <sys/param.h>
#include "profiler.h"
#include "perfEvents.h"
#include "allocTracer.h"
#include "lockTracer.h"
#include "objectSampler.h"
#include "wallClock.h"
#include "j9StackTraces.h"
#include "j9WallClock.h"
#include "instrument.h"
#include "itimer.h"
#include "dwarf.h"
#include "flameGraph.h"
#include "flightRecorder.h"
#include "fdtransferClient.h"
#include "frameName.h"
#include "os.h"
#include "stackFrame.h"
#include "stackWalker.h"
#include "symbols.h"
#include "vmStructs.h"


// The instance is not deleted on purpose, since profiler structures
// can be still accessed concurrently during VM termination
Profiler* const Profiler::_instance = new Profiler();

static Engine noop_engine;
static PerfEvents perf_events;
static AllocTracer alloc_tracer;
static LockTracer lock_tracer;
static ObjectSampler object_sampler;
static WallClock wall_clock;
static J9WallClock j9_wall_clock;
static ITimer itimer;
static Instrument instrument;


// Stack recovery techniques used to workaround AsyncGetCallTrace flaws.
// Can be disabled with 'safemode' option.
enum StackRecovery {
    MOVE_SP      = 0x1,
    MOVE_SP2     = 0x2,
    POP_FRAME    = 0x4,
    SCAN_STACK   = 0x8,
    LAST_JAVA_PC = 0x10,
    GC_TRACES    = 0x20,
    JAVA_STATE   = 0x40,
    MAX_RECOVERY = 0x7f
};


// The same constants are used in JfrSync
enum EventMask {
    EM_CPU   = 1,
    EM_ALLOC = 2,
    EM_LOCK  = 4
};


struct MethodSample {
    u64 samples;
    u64 counter;

    void add(u64 add_samples, u64 add_counter) {
        samples += add_samples;
        counter += add_counter;
    }
};

typedef std::pair<std::string, MethodSample> NamedMethodSample;

static bool sortByCounter(const NamedMethodSample& a, const NamedMethodSample& b) {
    return a.second.counter > b.second.counter;
}


void Profiler::addJavaMethod(const void* address, int length, jmethodID method) {
    _jit_lock.lock();
    _java_methods.add(address, length, method, true);
    _jit_lock.unlock();

    CodeHeap::updateBounds(address, (const char*)address + length);
}

void Profiler::removeJavaMethod(const void* address, jmethodID method) {
    _jit_lock.lock();
    _java_methods.remove(address, method);
    _jit_lock.unlock();
}

void Profiler::resetJavaMethods() {
    _jit_lock.lock();
    _java_methods.reset();
    _jit_lock.unlock();
}

void Profiler::addRuntimeStub(const void* address, int length, const char* name) {
    _stubs_lock.lock();
    _runtime_stubs.add(address, length, name, true);
    _stubs_lock.unlock();

    CodeHeap::updateBounds(address, (const char*)address + length);
}

void Profiler::onThreadStart(jvmtiEnv* jvmti, JNIEnv* jni, jthread thread) {
    if (_thread_filter.enabled()) {
        _thread_filter.remove(OS::threadId());
    }
    updateThreadName(jvmti, jni, thread);
}

void Profiler::onThreadEnd(jvmtiEnv* jvmti, JNIEnv* jni, jthread thread) {
    if (_thread_filter.enabled()) {
        _thread_filter.remove(OS::threadId());
    }
    updateThreadName(jvmti, jni, thread);
}

const char* Profiler::asgctError(int code) {
    switch (code) {
        case ticks_no_Java_frame:
        case ticks_unknown_not_Java:
        case ticks_not_walkable_not_Java:
            // Not in Java context at all; this is not an error
            return NULL;
        case ticks_thread_exit:
            // The last Java frame has been popped off, only native frames left
            return NULL;
        case ticks_GC_active:
            return "GC_active";
        case ticks_unknown_Java:
            return "unknown_Java";
        case ticks_not_walkable_Java:
            return "not_walkable_Java";
        case ticks_deopt:
            return "deoptimization";
        case ticks_safepoint:
            return "safepoint";
        case ticks_skipped:
            return "skipped";
        default:
            // Should not happen
            return "unexpected_state";
    }
}

inline u32 Profiler::getLockIndex(int tid) {
    u32 lock_index = tid;
    lock_index ^= lock_index >> 8;
    lock_index ^= lock_index >> 4;
    return lock_index % CONCURRENCY_LEVEL;
}

void Profiler::updateSymbols(bool kernel_symbols) {
    Symbols::parseLibraries(_native_libs, _native_lib_count, MAX_NATIVE_LIBS, kernel_symbols);
}

void Profiler::mangle(const char* name, char* buf, size_t size) {
    char* buf_end = buf + size;
    strcpy(buf, "_ZN");
    buf += 3;

    const char* c;
    while ((c = strstr(name, "::")) != NULL && buf + (c - name) + 4 < buf_end) {
        buf += snprintf(buf, buf_end - buf, "%d", (int)(c - name));
        memcpy(buf, name, c - name);
        buf += c - name;
        name = c + 2;
    }

    if (buf < buf_end) {
        snprintf(buf, buf_end - buf, "%d%sE*", (int)strlen(name), name);
    }
    buf_end[-1] = 0;
}

const void* Profiler::resolveSymbol(const char* name) {
    char mangled_name[256];
    if (strstr(name, "::") != NULL) {
        mangle(name, mangled_name, sizeof(mangled_name));
        name = mangled_name;
    }

    size_t len = strlen(name);
    if (len > 0 && name[len - 1] == '*') {
        for (int i = 0; i < _native_lib_count; i++) {
            const void* address = _native_libs[i]->findSymbolByPrefix(name, len - 1);
            if (address != NULL) {
                return address;
            }
        }
    } else {
        for (int i = 0; i < _native_lib_count; i++) {
            const void* address = _native_libs[i]->findSymbol(name);
            if (address != NULL) {
                return address;
            }
        }
    }

    return NULL;
}

// For BCI_NATIVE_FRAME, library index is encoded ahead of the symbol name 
const char* Profiler::getLibraryName(const char* native_symbol) {
    short lib_index = *(short*)(native_symbol - LIB_INDEX_OFFSET);
    if (lib_index >= 0 && lib_index < _native_lib_count) {
        const char* s = _native_libs[lib_index]->name();
        if (s != NULL) {
            const char* p = strrchr(s, '/');
            return p != NULL ? p + 1 : s;
        }
    }
    return NULL;
}

NativeCodeCache* Profiler::findNativeLibraryBySymbol(const char* name) {
    for (int i = 0; i < _native_lib_count; i++) {
        if (_native_libs[i]->findSymbol(name) != NULL) {
            return _native_libs[i];
        }
    }
    return NULL;
}

NativeCodeCache* Profiler::findNativeLibrary(const void* address) {
    const int native_lib_count = _native_lib_count;
    for (int i = 0; i < native_lib_count; i++) {
        if (_native_libs[i]->contains(address)) {
            return _native_libs[i];
        }
    }
    return NULL;
}

const char* Profiler::findNativeMethod(const void* address) {
    NativeCodeCache* lib = findNativeLibrary(address);
    return lib == NULL ? NULL : lib->binarySearch(address);
}

// Make sure the top frame is Java, otherwise AsyncGetCallTrace
// will attempt to use frame pointer based stack walking
bool Profiler::inJavaCode(void* ucontext) {
    if (ucontext == NULL) {
        return true;
    }

    const void* pc = (const void*)StackFrame(ucontext).pc();
    if (_runtime_stubs.contains(pc)) {
        _stubs_lock.lockShared();
        jmethodID method = _runtime_stubs.find(pc);
        _stubs_lock.unlockShared();
        return method == NULL || strcmp((const char*)method, "call_stub") != 0;
    }
    return CodeHeap::contains(pc);
}

static bool is_prefix(const char* str, const char* prefix) {
    return strncmp(str, prefix, strlen(prefix)) == 0;
}

static bool is_cpp_interpreter_method(const char* mn) {
<<<<<<< HEAD
    if (mn == NULL) return true;
=======
    if (mn == NULL) return false;
>>>>>>> a629323c

    // These are methods from OpenJDK C++ Interpreter:
    //   BytecodeInterpreter::run
    //   ZeroIntepreter::main_loop
    //   ZeroIntepreter::*_entry
    //
    // It is fine to over-match ZeroInterpreter a little to do
    // fewer tests on this relatively hot path.
    return is_prefix(mn, "_ZN15ZeroInterpreter") ||
<<<<<<< HEAD
           is_prefix(mn, "_ZN19BytecodeInterpreter3run") ||
           is_prefix(mn, "_ZN32VM_BytecodeInterpreterCompressed") ||
           is_prefix(mn, "_ZN26VM_BytecodeInterpreterFull") ||
           is_prefix(mn, "bytecodeLoopCompressed") ||
           is_prefix(mn, "cInterpreter");
}

int Profiler::getNativeTrace(Engine* engine, void* ucontext, ASGCT_CallFrame* frames, int tid) {
    const void* native_callchain[MAX_NATIVE_FRAMES];
    int native_frames = engine->getNativeTrace(ucontext, tid, native_callchain, MAX_NATIVE_FRAMES);
    return getNativeTrace(native_frames, native_callchain, frames);
}

int Profiler::getNativeTrace(int native_frames, const void** native_callchain, ASGCT_CallFrame* frames) {
=======
           is_prefix(mn, "_ZN19BytecodeInterpreter3run");
}

int Profiler::getNativeTrace(void* ucontext, ASGCT_CallFrame* frames, int event_type, int tid) {
    const void* callchain[MAX_NATIVE_FRAMES];
    int native_frames;

    if (_cstack == CSTACK_NO || (event_type != 0 && _cstack == CSTACK_DEFAULT)) {
        return 0;
    }

    // Use PerfEvents stack walker for execution samples, or basic stack walker for other events
    if (event_type == 0 && _engine == &perf_events) {
        native_frames = PerfEvents::walk(tid, callchain, MAX_NATIVE_FRAMES);
        if (_cstack == CSTACK_DWARF) {
            native_frames += StackWalker::walkDwarf(ucontext, callchain + native_frames, MAX_NATIVE_FRAMES - native_frames);
        }
    } else if (_cstack == CSTACK_DWARF) {
        native_frames = StackWalker::walkDwarf(ucontext, callchain, MAX_NATIVE_FRAMES);
    } else {
        native_frames = StackWalker::walkFP(ucontext, callchain, MAX_NATIVE_FRAMES);
    }

    return convertNativeTrace(native_frames, callchain, frames);
}

int Profiler::convertNativeTrace(int native_frames, const void** callchain, ASGCT_CallFrame* frames) {
>>>>>>> a629323c
    int depth = 0;
    jmethodID prev_method = NULL;

    for (int i = 0; i < native_frames; i++) {
<<<<<<< HEAD
        const char* current_method_name = findNativeMethod(native_callchain[i]);
=======
        const char* current_method_name = findNativeMethod(callchain[i]);
>>>>>>> a629323c
        if (is_cpp_interpreter_method(current_method_name)) {
            // This is C++ interpreter frame, this and later frames should be reported
            // as Java frames returned by AGCT. Terminate the scan here.
            return depth;
        }

        jmethodID current_method = (jmethodID)current_method_name;
        if (current_method == prev_method && _cstack == CSTACK_LBR) {
            // Skip duplicates in LBR stack, where branch_stack[N].from == branch_stack[N+1].to
            prev_method = NULL;
        } else {
            frames[depth].bci = BCI_NATIVE_FRAME;
            frames[depth].method_id = prev_method = current_method;
            depth++;
        }
    }

    return depth;
}

int Profiler::getJavaTraceAsync(void* ucontext, ASGCT_CallFrame* frames, int max_depth) {
    // Workaround for JDK-8132510: it's not safe to call GetEnv() inside a signal handler
    // since JDK 9, so we do it only for threads already registered in ThreadLocalStorage
    VMThread* vm_thread = VMThread::current();
    if (vm_thread == NULL) {
        return 0;
    }

    JNIEnv* jni = VM::jni();
    if (jni == NULL) {
        // Not a Java thread
        return 0;
    }

    if (_safe_mode & JAVA_STATE) {
        int state = vm_thread->state();
        if ((state == 8 || state == 9) && !inJavaCode(ucontext)) {
            // Thread is in Java state, but does not have a valid Java frame on top of the stack
            atomicInc(_failures[-ticks_unknown_Java]);
            frames->bci = BCI_ERROR;
            frames->method_id = (jmethodID)asgctError(ticks_unknown_Java);
            return 1;
        }
    }

    JitWriteProtection jit(false);
    ASGCT_CallTrace trace = {jni, 0, frames};
    VM::_asyncGetCallTrace(&trace, max_depth, ucontext);

    if (trace.num_frames > 0) {
        return trace.num_frames;
    }

    if ((trace.num_frames == ticks_unknown_Java || trace.num_frames == ticks_not_walkable_Java) && _safe_mode < MAX_RECOVERY) {
        // If current Java stack is not walkable (e.g. the top frame is not fully constructed),
        // try to manually pop the top frame off, hoping that the previous frame is walkable.
        // This is a temporary workaround for AsyncGetCallTrace issues,
        // see https://bugs.openjdk.java.net/browse/JDK-8178287
        StackFrame top_frame(ucontext);
        uintptr_t pc = top_frame.pc(),
                  sp = top_frame.sp(),
                  fp = top_frame.fp();

        // Stack might not be walkable if some temporary values are pushed onto the stack
        // above the expected frame SP
        if (!(_safe_mode & MOVE_SP) && CAN_MOVE_SP) {
            for (int extra_stack_slots = 1; extra_stack_slots <= 2; extra_stack_slots++) {
                top_frame.sp() = sp + extra_stack_slots * sizeof(uintptr_t);
                VM::_asyncGetCallTrace(&trace, max_depth, ucontext);
                top_frame.sp() = sp;

                if (trace.num_frames > 0) {
                    return trace.num_frames;
                }
            }
        }

        // Guess top method by PC and insert it manually into the call trace
        bool is_entry_frame = false;
        if (fillTopFrame((const void*)pc, trace.frames)) {
            bool is_native_frame = trace.frames->bci == BCI_NATIVE_FRAME;
            is_entry_frame = is_native_frame && strcmp((const char*)trace.frames->method_id, "call_stub") == 0;

            if (!is_native_frame || _cstack != CSTACK_NO) {
                trace.frames++;
                max_depth--;
            }
        }

        // Attempt further manipulations with top frame, only if SP points to the current stack
        if (top_frame.validSP()) {
            // Retry with the fixed context, but only if PC looks reasonable,
            // otherwise AsyncGetCallTrace may crash
            if (!(_safe_mode & POP_FRAME) && top_frame.pop(is_entry_frame)) {
                if (getAddressType((instruction_t*)top_frame.pc()) != ADDR_UNKNOWN) {
                    VM::_asyncGetCallTrace(&trace, max_depth, ucontext);
                }
                top_frame.restore(pc, sp, fp);

                if (trace.num_frames > 0) {
                    return trace.num_frames + (trace.frames - frames);
                }
            }

            // Try to find the previous frame by looking a few top stack slots
            // for something that resembles a return address
            if (!(_safe_mode & SCAN_STACK)) {
                for (int slot = 0; slot < StackFrame::callerLookupSlots(); slot++) {
                    instruction_t* caller_pc = (instruction_t*)top_frame.stackAt(slot) - 1;
                    if (getAddressType(caller_pc) != ADDR_UNKNOWN) {
                        top_frame.pc() = (uintptr_t)caller_pc;
                        top_frame.sp() = sp + (slot + 1) * sizeof(uintptr_t);
                        VM::_asyncGetCallTrace(&trace, max_depth, ucontext);
                        top_frame.restore(pc, sp, fp);

                        if (trace.num_frames > 0) {
                            return trace.num_frames + (trace.frames - frames);
                        }
                    }
                }
            }

            // Retry moving stack pointer, but now in wider range: 3 to 6 slots.
            // Helps to recover from String.indexOf() intrinsic
            if (!(_safe_mode & MOVE_SP2) && CAN_MOVE_SP) {
                ASGCT_CallFrame* prev_frames = trace.frames;
                trace.frames = frames;
                for (int extra_stack_slots = 3; extra_stack_slots <= 6; extra_stack_slots = (extra_stack_slots - 1) << 1) {
                    top_frame.sp() = sp + extra_stack_slots * sizeof(uintptr_t);
                    VM::_asyncGetCallTrace(&trace, max_depth, ucontext);
                    top_frame.sp() = sp;

                    if (trace.num_frames > 0) {
                        return trace.num_frames;
                    }
                }
                trace.frames = prev_frames;
            }
        }
    } else if (trace.num_frames == ticks_unknown_not_Java && !(_safe_mode & LAST_JAVA_PC)) {
        uintptr_t& sp = vm_thread->lastJavaSP();
        uintptr_t& pc = vm_thread->lastJavaPC();
        if (sp != 0 && pc == 0) {
            // We have the last Java frame anchor, but it is not marked as walkable.
            // Make it walkable here
            uintptr_t saved_sp = sp;
            pc = ((uintptr_t*)saved_sp)[-1];

            AddressType addr_type = getAddressType((instruction_t*)pc);
            if (addr_type != ADDR_UNKNOWN) {
                // AGCT fails if the last Java frame is a Runtime Stub with an invalid _frame_complete_offset.
                // In this case we manually replace last Java frame to the previous frame
                if (addr_type == ADDR_STUB) {
                    RuntimeStub* stub = RuntimeStub::findBlob((instruction_t*)pc);
                    if (stub != NULL && stub->frameSize() > 0 && stub->frameSize() < 256) {
                        sp = saved_sp + stub->frameSize() * sizeof(uintptr_t);
                        pc = ((uintptr_t*)sp)[-1];
                    }
                }
                VM::_asyncGetCallTrace(&trace, max_depth, ucontext);
            }

            sp = saved_sp;
            pc = 0;
        }
    } else if (trace.num_frames == ticks_not_walkable_not_Java && !(_safe_mode & LAST_JAVA_PC)) {
        uintptr_t& sp = vm_thread->lastJavaSP();
        uintptr_t& pc = vm_thread->lastJavaPC();
        if (sp != 0 && pc != 0 && getAddressType((instruction_t*)pc) == ADDR_STUB) {
            // Similar to the above: last Java frame is set,
            // but points to a Runtime Stub with an invalid _frame_complete_offset
            RuntimeStub* stub = RuntimeStub::findBlob((instruction_t*)pc);
            if (stub != NULL && stub->frameSize() > 0 && stub->frameSize() < 256) {
                uintptr_t saved_sp = sp;
                uintptr_t saved_pc = pc;

                sp = saved_sp + stub->frameSize() * sizeof(uintptr_t);
                pc = ((uintptr_t*)sp)[-1];
                VM::_asyncGetCallTrace(&trace, max_depth, ucontext);

                sp = saved_sp;
                pc = saved_pc;
            }
        }
    } else if (trace.num_frames == ticks_GC_active && !(_safe_mode & GC_TRACES)) {
        if (VMStructs::_get_stack_trace != NULL && CollectedHeap::isGCActive() && !VM::inRedefineClasses()) {
            // While GC is running Java threads are known to be at safepoint
            return getJavaTraceInternal((jvmtiFrameInfo*)frames, frames, max_depth);
        }
    }

    if (trace.num_frames > 0) {
        return trace.num_frames;
    }

    const char* err_string = asgctError(trace.num_frames);
    if (err_string == NULL) {
        // No Java stack, because thread is not in Java context
        return 0;
    }

    atomicInc(_failures[-trace.num_frames]);
    trace.frames->bci = BCI_ERROR;
    trace.frames->method_id = (jmethodID)err_string;
    return trace.frames - frames + 1;
}

int Profiler::getJavaTraceJvmti(jvmtiFrameInfo* jvmti_frames, ASGCT_CallFrame* frames, int start_depth, int max_depth) {
    int num_frames;
    if (VM::jvmti()->GetStackTrace(NULL, start_depth, _max_stack_depth, jvmti_frames, &num_frames) == 0 && num_frames > 0) {
        return convertFrames(jvmti_frames, frames, num_frames);
    }
    return 0;
}

int Profiler::getJavaTraceInternal(jvmtiFrameInfo* jvmti_frames, ASGCT_CallFrame* frames, int max_depth) {
    // We cannot call pure JVM TI here, because it assumes _thread_in_native state,
    // but allocation events happen in _thread_in_vm state,
    // see https://github.com/jvm-profiling-tools/async-profiler/issues/64
    JNIEnv* jni = VM::jni();
    if (jni == NULL) {
        return 0;
    }

    JitWriteProtection jit(false);
    VMThread* vm_thread = VMThread::fromEnv(jni);
    int num_frames;
    if (VMStructs::_get_stack_trace(NULL, vm_thread, 0, max_depth, jvmti_frames, &num_frames) == 0 && num_frames > 0) {
        return convertFrames(jvmti_frames, frames, num_frames);
    }
    return 0;
}

inline int Profiler::convertFrames(jvmtiFrameInfo* jvmti_frames, ASGCT_CallFrame* frames, int num_frames) {
    // Convert to AsyncGetCallTrace format.
    // Note: jvmti_frames and frames may overlap.
    for (int i = 0; i < num_frames; i++) {
        jint bci = jvmti_frames[i].location;
        frames[i].method_id = jvmti_frames[i].method;
        frames[i].bci = bci;
    }
    return num_frames;
} 

inline int Profiler::makeEventFrame(ASGCT_CallFrame* frames, jint event_type, uintptr_t id) {
    frames[0].bci = event_type;
    frames[0].method_id = (jmethodID)id;
    return 1;
}

bool Profiler::fillTopFrame(const void* pc, ASGCT_CallFrame* frame) {
    jmethodID method = NULL;

    // Check if PC belongs to a JIT compiled method
    _jit_lock.lockShared();
    if (_java_methods.contains(pc) && (method = _java_methods.find(pc)) != NULL) {
        frame->bci = 0;
        frame->method_id = method;
    }
    _jit_lock.unlockShared();

    if (method != NULL) {
        return true;
    }

    // Check if PC belongs to a VM runtime stub
    _stubs_lock.lockShared();
    if (_runtime_stubs.contains(pc) && (method = _runtime_stubs.find(pc)) != NULL) {
        frame->bci = BCI_NATIVE_FRAME;
        frame->method_id = method;
    }
    _stubs_lock.unlockShared();

    return method != NULL;
}

AddressType Profiler::getAddressType(instruction_t* pc) {
    bool in_generated_code = false;

    // 1. Check if PC lies within JVM's compiled code cache
    if (_java_methods.contains(pc)) {
        _jit_lock.lockShared();
        jmethodID method = _java_methods.find(pc);
        _jit_lock.unlockShared();
        if (method != NULL) {
            return ADDR_JIT;
        }
        in_generated_code = true;
    }

    // 2. The same for VM runtime stubs
    if (_runtime_stubs.contains(pc)) {
        _stubs_lock.lockShared();
        jmethodID method = _runtime_stubs.find(pc);
        _stubs_lock.unlockShared();
        if (method != NULL) {
            return ADDR_STUB;
        }
        in_generated_code = true;
    }

    // 3. Check if PC belongs to executable code of shared libraries
    if (!in_generated_code) {
        const int native_lib_count = _native_lib_count;
        for (int i = 0; i < native_lib_count; i++) {
            if (_native_libs[i]->contains(pc)) {
                return ADDR_NATIVE;
            }
        }
    }

    // This can be some other dynamically generated code, but we don't know it. Better stay safe.
    return ADDR_UNKNOWN;
}

void Profiler::recordSample(void* ucontext, u64 counter, jint event_type, Event* event) {
    atomicInc(_total_samples);

    int tid = OS::threadId();
    u32 lock_index = getLockIndex(tid);
    if (!_locks[lock_index].tryLock() &&
        !_locks[lock_index = (lock_index + 1) % CONCURRENCY_LEVEL].tryLock() &&
        !_locks[lock_index = (lock_index + 2) % CONCURRENCY_LEVEL].tryLock())
    {
        // Too many concurrent signals already
        atomicInc(_failures[-ticks_skipped]);

        if (event_type == 0 && _engine == &perf_events) {
            // Need to reset PerfEvents ring buffer, even though we discard the collected trace
            PerfEvents::resetBuffer(tid);
        }
        return;
    }

    ASGCT_CallFrame* frames = _calltrace_buffer[lock_index]->_asgct_frames;
    jvmtiFrameInfo* jvmti_frames = _calltrace_buffer[lock_index]->_jvmti_frames;

    int num_frames = 0;
    if (!_jfr.active() && event_type <= BCI_ALLOC && event_type >= BCI_PARK && event->id()) {
        num_frames = makeEventFrame(frames, event_type, event->id());
    }

    num_frames += getNativeTrace(ucontext, frames + num_frames, event_type, tid);

    int first_java_frame = num_frames;
    if (event_type <= BCI_LOCK) {
        // Lock events and instrumentation events can safely call synchronous JVM TI stack walker.
        // Skip Instrument.recordSample() method
        int start_depth = event_type == BCI_INSTRUMENT ? 1 : 0;
        num_frames += getJavaTraceJvmti(jvmti_frames + num_frames, frames + num_frames, start_depth, _max_stack_depth);
    } else if (event_type == 0 || VMStructs::_get_stack_trace == NULL) {
        // Async events
        num_frames += getJavaTraceAsync(ucontext, frames + num_frames, _max_stack_depth);
    } else {
        // Events like object allocation happen at known places where it is safe to call JVM TI,
        // but not directly, since the thread is in_vm rather than in_native
        num_frames += getJavaTraceInternal(jvmti_frames + num_frames, frames + num_frames, _max_stack_depth);
    }

    if (num_frames == 0) {
        num_frames += makeEventFrame(frames + num_frames, BCI_ERROR, (uintptr_t)"no_Java_frame");
    }

    if (_add_thread_frame) {
        num_frames += makeEventFrame(frames + num_frames, BCI_THREAD_ID, tid);
    }
    if (_add_sched_frame) {
        num_frames += makeEventFrame(frames + num_frames, BCI_ERROR, (uintptr_t)OS::schedPolicy(0));
    }

    u32 call_trace_id = _call_trace_storage.put(num_frames, frames, counter);
    _jfr.recordEvent(lock_index, tid, call_trace_id, event_type, event, counter);

    _locks[lock_index].unlock();
}

void Profiler::recordExternalSample(u64 counter, int tid, int num_frames, ASGCT_CallFrame* frames) {
    atomicInc(_total_samples);

    if (_add_thread_frame) {
        num_frames += makeEventFrame(frames + num_frames, BCI_THREAD_ID, tid);
    }
    if (_add_sched_frame) {
        num_frames += makeEventFrame(frames + num_frames, BCI_NATIVE_FRAME, (uintptr_t)OS::schedPolicy(tid));
    }

    u32 call_trace_id = _call_trace_storage.put(num_frames, frames, counter);

    u32 lock_index = getLockIndex(tid);
    if (!_locks[lock_index].tryLock() &&
        !_locks[lock_index = (lock_index + 1) % CONCURRENCY_LEVEL].tryLock() &&
        !_locks[lock_index = (lock_index + 2) % CONCURRENCY_LEVEL].tryLock())
    {
        // Too many concurrent signals already
        atomicInc(_failures[-ticks_skipped]);
        return;
    }

    ExecutionEvent event;
    _jfr.recordEvent(lock_index, tid, call_trace_id, 0, &event, counter);

    _locks[lock_index].unlock();
}

void Profiler::writeLog(LogLevel level, const char* message) {
    _jfr.recordLog(level, message, strlen(message));
}

void Profiler::writeLog(LogLevel level, const char* message, size_t len) {
    _jfr.recordLog(level, message, len);
}

void* Profiler::dlopen_hook(const char* filename, int flags) {
    void* result = dlopen(filename, flags);
    if (result != NULL) {
        instance()->updateSymbols(false);
    }
    return result;
}

void Profiler::switchLibraryTrap(bool enable) {
    void* impl = enable ? (void*)dlopen_hook : (void*)dlopen;
    __atomic_store_n(_dlopen_entry, impl, __ATOMIC_RELEASE);
}

Error Profiler::installTraps(const char* begin, const char* end) {
    const void* begin_addr = NULL;
    if (begin != NULL && (begin_addr = resolveSymbol(begin)) == NULL) {
        return Error("Begin address not found");
    }

    const void* end_addr = NULL;
    if (end != NULL && (end_addr = resolveSymbol(end)) == NULL) {
        return Error("End address not found");
    }

    _begin_trap.assign(begin_addr);
    _end_trap.assign(end_addr);

    if (_begin_trap.entry() == 0) {
        _engine->enableEvents(true);
    } else {
        _engine->enableEvents(false);
        if (!_begin_trap.install()) {
            return Error("Cannot install begin breakpoint");
        }
    }

    return Error::OK;
}

void Profiler::uninstallTraps() {
    _begin_trap.uninstall();
    _end_trap.uninstall();
}

void Profiler::trapHandler(int signo, siginfo_t* siginfo, void* ucontext) {
    StackFrame frame(ucontext);

    if (_begin_trap.covers(frame.pc())) {
        _engine->enableEvents(true);
        _begin_trap.uninstall();
        _end_trap.install();
        frame.pc() = _begin_trap.entry();
    } else if (_end_trap.covers(frame.pc())) {
        _engine->enableEvents(false);
        _end_trap.uninstall();
        _begin_trap.install();
        frame.pc() = _end_trap.entry();
    } else if (_orig_trapHandler != NULL) {
        _orig_trapHandler(signo, siginfo, ucontext);
    }
}

void Profiler::setupTrapHandler() {
    _orig_trapHandler = OS::installSignalHandler(SIGTRAP, AllocTracer::trapHandler);
    if (_orig_trapHandler == (void*)SIG_DFL || _orig_trapHandler == (void*)SIG_IGN) {
        _orig_trapHandler = NULL;
    }
}

void Profiler::setThreadInfo(int tid, const char* name, jlong java_thread_id) {
    MutexLocker ml(_thread_names_lock);
    _thread_names[tid] = name;
    _thread_ids[tid] = java_thread_id;
}

void Profiler::updateThreadName(jvmtiEnv* jvmti, JNIEnv* jni, jthread thread) {
    if (_update_thread_names) {
        JitWriteProtection jit(true);  // workaround for JDK-8262896
        jvmtiThreadInfo thread_info;
        int native_thread_id = VMThread::nativeThreadId(jni, thread);
        if (native_thread_id >= 0 && jvmti->GetThreadInfo(thread, &thread_info) == 0) {
            jlong java_thread_id = VMThread::javaThreadId(jni, thread);
            setThreadInfo(native_thread_id, thread_info.name, java_thread_id);
            jvmti->Deallocate((unsigned char*)thread_info.name);
        }
    }
}

void Profiler::updateJavaThreadNames() {
    if (_update_thread_names) {
        jvmtiEnv* jvmti = VM::jvmti();
        jint thread_count;
        jthread* thread_objects;
        if (jvmti->GetAllThreads(&thread_count, &thread_objects) != 0) {
            return;
        }

        JNIEnv* jni = VM::jni();
        for (int i = 0; i < thread_count; i++) {
            updateThreadName(jvmti, jni, thread_objects[i]);
        }

        jvmti->Deallocate((unsigned char*)thread_objects);
    }
}

void Profiler::updateNativeThreadNames() {
    if (_update_thread_names) {
        ThreadList* thread_list = OS::listThreads();
        char name_buf[64];

        for (int tid; (tid = thread_list->next()) != -1; ) {
            MutexLocker ml(_thread_names_lock);
            std::map<int, std::string>::iterator it = _thread_names.lower_bound(tid);
            if (it == _thread_names.end() || it->first != tid) {
                if (OS::threadName(tid, name_buf, sizeof(name_buf))) {
                    _thread_names.insert(it, std::map<int, std::string>::value_type(tid, name_buf));
                }
            }
        }

        delete thread_list;
    }
}

bool Profiler::excludeTrace(FrameName* fn, CallTrace* trace) {
    bool checkInclude = fn->hasIncludeList();
    bool checkExclude = fn->hasExcludeList();
    if (!(checkInclude || checkExclude)) {
        return false;
    }

    for (int i = 0; i < trace->num_frames; i++) {
        const char* frame_name = fn->name(trace->frames[i], true);
        if (checkExclude && fn->exclude(frame_name)) {
            return true;
        }
        if (checkInclude && fn->include(frame_name)) {
            checkInclude = false;
            if (!checkExclude) break;
        }
    }

    return checkInclude;
}

Engine* Profiler::selectEngine(const char* event_name) {
    if (event_name == NULL) {
        return &noop_engine;
    } else if (strcmp(event_name, EVENT_CPU) == 0) {
        return PerfEvents::supported() ? (Engine*)&perf_events : (Engine*)&wall_clock;
    } else if (strcmp(event_name, EVENT_WALL) == 0) {
        return VM::isOpenJ9() ? (Engine*)&j9_wall_clock : (Engine*)&wall_clock;
    } else if (strcmp(event_name, EVENT_ITIMER) == 0) {
        return &itimer;
    } else if (strchr(event_name, '.') != NULL && strchr(event_name, ':') == NULL) {
        return &instrument;
    } else {
        return &perf_events;
    }
}

Engine* Profiler::allocEngine() {
    return VM::isOpenJ9() ? (Engine*)&object_sampler : (Engine*)&alloc_tracer;
}

Engine* Profiler::activeEngine() {
    switch (_event_mask) {
        case EM_ALLOC:
            return allocEngine();
        case EM_LOCK:
            return &lock_tracer;
        default:
            return _engine;
    }
}

Error Profiler::checkJvmCapabilities() {
    NativeCodeCache* libjvm = VMStructs::libjvm();
    if (libjvm == NULL) {
        return Error("Could not find libjvm among loaded libraries. Unsupported JVM?");
    }

    if (!VMStructs::hasJavaThreadId()) {
        return Error("Could not find Thread ID field. Unsupported JVM?");
    }

    if (VMThread::key() < 0) {
        return Error("Could not find VMThread bridge. Unsupported JVM?");
    }

    if (_dlopen_entry == NULL) {
        if ((_dlopen_entry = libjvm->findGOTEntry((const void*)dlopen)) == NULL) {
            return Error("Could not set dlopen hook. Unsupported JVM?");
        }
        Symbols::makePatchable(libjvm);
    }

    if (!VMStructs::hasDebugSymbols() && VM::hotspot_version() > 0) {
        Log::warn("Install JVM debug symbols to improve profile accuracy");
    }

    return Error::OK;
}

Error Profiler::start(Arguments& args, bool reset) {
    MutexLocker ml(_state_lock);
    if (_state > IDLE) {
        return Error("Profiler already started");
    }

    Error error = checkJvmCapabilities();
    if (error) {
        return error;
    }

    _event_mask = (args._event != NULL ? EM_CPU : 0) |
                  (args._alloc > 0 ? EM_ALLOC : 0) |
                  (args._lock > 0 ? EM_LOCK : 0);
    if (_event_mask == 0) {
        return Error("No profiling events specified");
    } else if ((_event_mask & (_event_mask - 1)) && args._output != OUTPUT_JFR) {
        return Error("Only JFR output supports multiple events");
    }

    if (args._fdtransfer) {
        if (!FdTransferClient::connectToServer(args._fdtransfer_path, OS::processId())) {
            return Error("Failed to initialize FdTransferClient");
        }
    }

    if (reset || _start_time == 0) {
        // Reset counters
        _total_samples = 0;
        memset(_failures, 0, sizeof(_failures));

        // Reset dicrionaries and bitmaps
        _class_map.clear();
        _thread_filter.clear();
        _call_trace_storage.clear();

        // Reset thread names and IDs
        MutexLocker ml(_thread_names_lock);
        _thread_names.clear();
        _thread_ids.clear();
    }

    // (Re-)allocate calltrace buffers
    if (_max_stack_depth != args._jstackdepth) {
        _max_stack_depth = args._jstackdepth;
        size_t buffer_size = (_max_stack_depth + MAX_NATIVE_FRAMES + RESERVED_FRAMES) * sizeof(CallTraceBuffer);

        for (int i = 0; i < CONCURRENCY_LEVEL; i++) {
            free(_calltrace_buffer[i]);
            _calltrace_buffer[i] = (CallTraceBuffer*)malloc(buffer_size);
            if (_calltrace_buffer[i] == NULL) {
                _max_stack_depth = 0;
                return Error("Not enough memory to allocate stack trace buffers (try smaller jstackdepth)");
            }
        }
    }

    updateSymbols(args._ring != RING_USER);

    _safe_mode = args._safe_mode;
    if (VM::hotspot_version() < 8) {
        // Cannot use JVM TI stack walker during GC on non-HotSpot JVMs or with PermGen
        _safe_mode |= GC_TRACES | LAST_JAVA_PC;
    }

    _add_thread_frame = args._threads && args._output != OUTPUT_JFR;
    _add_sched_frame = args._sched;
    _update_thread_names = args._threads || args._output == OUTPUT_JFR;
    _thread_filter.init(args._filter);

    _engine = selectEngine(args._event);
    _cstack = args._cstack;
    if (_cstack == CSTACK_DWARF && !DWARF_SUPPORTED) {
        return Error("DWARF unwinding is not supported on this platform");
    } else if (_cstack == CSTACK_LBR && _engine != &perf_events) {
        return Error("Branch stack is supported only with PMU events");
    }

    error = installTraps(args._begin, args._end);
    if (error) {
        return error;
    }

    switchLibraryTrap(true);

    if (args._output == OUTPUT_JFR) {
        error = _jfr.start(args, reset);
        if (error) {
            uninstallTraps();
            switchLibraryTrap(false);
            return error;
        }
    }

    error = _engine->start(args);
    if (error) {
        goto error1;
    }

    if (_event_mask & EM_ALLOC) {
        error = allocEngine()->start(args);
        if (error) {
            goto error2;
        }
    }
    if (_event_mask & EM_LOCK) {
        error = lock_tracer.start(args);
        if (error) {
            goto error3;
        }
    }

    switchThreadEvents(JVMTI_ENABLE);

    _state = RUNNING;
    _start_time = time(NULL);
    return Error::OK;

error3:
    if (_event_mask & EM_ALLOC) allocEngine()->stop();

error2:
    _engine->stop();

error1:
    uninstallTraps();
    switchLibraryTrap(false);

    lockAll();
    _jfr.stop();
    unlockAll();

    return error;
}

Error Profiler::stop() {
    MutexLocker ml(_state_lock);
    if (_state != RUNNING) {
        return Error("Profiler is not active");
    }

    uninstallTraps();

    if (_event_mask & EM_LOCK) lock_tracer.stop();
    if (_event_mask & EM_ALLOC) allocEngine()->stop();

    _engine->stop();

    switchLibraryTrap(false);
    switchThreadEvents(JVMTI_DISABLE);
    updateJavaThreadNames();
    updateNativeThreadNames();

    // Acquire all spinlocks to avoid race with remaining signals
    lockAll();
    _jfr.stop();
    unlockAll();

    FdTransferClient::closePeer();
    _state = IDLE;
    return Error::OK;
}

Error Profiler::check(Arguments& args) {
    MutexLocker ml(_state_lock);
    if (_state > IDLE) {
        return Error("Profiler already started");
    }

    Error error = checkJvmCapabilities();

    if (!error && args._event != NULL) {
        _engine = selectEngine(args._event);
        error = _engine->check(args);
    }
    if (!error && args._alloc > 0) {
        error = allocEngine()->check(args);
    }
    if (!error && args._lock > 0) {
        error = lock_tracer.check(args);
    }

    return error;
}

Error Profiler::flushJfr() {
    MutexLocker ml(_state_lock);
    if (_state != RUNNING) {
        return Error("Profiler is not active");
    }

    updateJavaThreadNames();
    updateNativeThreadNames();

    lockAll();
    _jfr.flush();
    unlockAll();

    return Error::OK;
}

Error Profiler::dump(std::ostream& out, Arguments& args) {
    MutexLocker ml(_state_lock);
    if (_state != IDLE && _state != RUNNING) {
        return Error("Profiler has not started");
    }

    if (_state == RUNNING) {
        updateJavaThreadNames();
        updateNativeThreadNames();
    }

    switch (args._output) {
        case OUTPUT_COLLAPSED:
            dumpCollapsed(out, args);
            break;
        case OUTPUT_FLAMEGRAPH:
            dumpFlameGraph(out, args, false);
            break;
        case OUTPUT_TREE:
            dumpFlameGraph(out, args, true);
            break;
        case OUTPUT_TEXT:
            dumpText(out, args);
            break;
        case OUTPUT_JFR:
            if (_state == RUNNING) {
                lockAll();
                _jfr.flush();
                unlockAll();
            }
            break;
        default:
            return Error("No output format selected");
    }

    return Error::OK;
}

void Profiler::lockAll() {
    for (int i = 0; i < CONCURRENCY_LEVEL; i++) _locks[i].lock();
}

void Profiler::unlockAll() {
    for (int i = 0; i < CONCURRENCY_LEVEL; i++) _locks[i].unlock();
}

void Profiler::switchThreadEvents(jvmtiEventMode mode) {
    if (_thread_events_state != mode) {
        jvmtiEnv* jvmti = VM::jvmti();
        jvmti->SetEventNotificationMode(mode, JVMTI_EVENT_THREAD_START, NULL);
        jvmti->SetEventNotificationMode(mode, JVMTI_EVENT_THREAD_END, NULL);
        _thread_events_state = mode;
    }
}

/*
 * Dump stacks in FlameGraph input format:
 * 
 * <frame>;<frame>;...;<topmost frame> <count>
 */
void Profiler::dumpCollapsed(std::ostream& out, Arguments& args) {
    FrameName fn(args, args._style, _thread_names_lock, _thread_names);

    std::vector<CallTraceSample*> samples;
    _call_trace_storage.collectSamples(samples);

    for (std::vector<CallTraceSample*>::const_iterator it = samples.begin(); it != samples.end(); ++it) {
        u64 samples = args._counter == COUNTER_SAMPLES ? loadAcquire((*it)->samples) : loadAcquire((*it)->counter);
        if (samples == 0) continue;

        CallTrace* trace = (*it)->trace;
        if (excludeTrace(&fn, trace)) continue;

        for (int j = trace->num_frames - 1; j >= 0; j--) {
            const char* frame_name = fn.name(trace->frames[j]);
            out << frame_name << (j == 0 ? ' ' : ';');
        }
        out << samples << "\n";
    }
}

void Profiler::dumpFlameGraph(std::ostream& out, Arguments& args, bool tree) {
    char title[64];
    if (args._title == NULL) {
        Engine* active_engine = activeEngine();
        if (args._counter == COUNTER_SAMPLES) {
            strcpy(title, active_engine->title());
        } else {
            sprintf(title, "%s (%s)", active_engine->title(), active_engine->units());
        }
    }

    FlameGraph flamegraph(args._title == NULL ? title : args._title, args._counter, args._minwidth, args._reverse);
    FrameName fn(args, args._style, _thread_names_lock, _thread_names);

    std::vector<CallTraceSample*> samples;
    _call_trace_storage.collectSamples(samples);

    for (std::vector<CallTraceSample*>::const_iterator it = samples.begin(); it != samples.end(); ++it) {
        u64 samples = args._counter == COUNTER_SAMPLES ? loadAcquire((*it)->samples) : loadAcquire((*it)->counter);
        if (samples == 0) continue;

        CallTrace* trace = (*it)->trace;
        if (excludeTrace(&fn, trace)) continue;

        int num_frames = trace->num_frames;

        Trie* f = flamegraph.root();
        if (args._reverse) {
            // Thread frames always come first
            if (_add_sched_frame) {
                const char* frame_name = fn.name(trace->frames[--num_frames]);
                f = f->addChild(frame_name, samples);
            }
            if (_add_thread_frame) {
                const char* frame_name = fn.name(trace->frames[--num_frames]);
                f = f->addChild(frame_name, samples);
            }

            for (int j = 0; j < num_frames; j++) {
                const char* frame_name = fn.name(trace->frames[j]);
                f = f->addChild(frame_name, samples);
            }
        } else {
            for (int j = num_frames - 1; j >= 0; j--) {
                const char* frame_name = fn.name(trace->frames[j]);
                f = f->addChild(frame_name, samples);
            }
        }
        f->addLeaf(samples);
    }

    flamegraph.dump(out, tree);
}

void Profiler::dumpText(std::ostream& out, Arguments& args) {
    FrameName fn(args, args._style | STYLE_DOTTED, _thread_names_lock, _thread_names);
    char buf[1024] = {0};

    std::vector<CallTraceSample> samples;
    u64 total_counter = 0;
    {
        std::map<u64, CallTraceSample> map;
        _call_trace_storage.collectSamples(map);
        samples.reserve(map.size());

        for (std::map<u64, CallTraceSample>::const_iterator it = map.begin(); it != map.end(); ++it) {
            total_counter += it->second.counter;
            CallTrace* trace = it->second.trace;
            if (trace->num_frames == 0 || excludeTrace(&fn, trace)) continue;
            samples.push_back(it->second);
        }
    }

    // Print summary
    snprintf(buf, sizeof(buf) - 1,
            "--- Execution profile ---\n"
            "Total samples       : %lld\n",
            _total_samples);
    out << buf;

    double spercent = 100.0 / _total_samples;
    for (int i = 1; i < ASGCT_FAILURE_TYPES; i++) {
        const char* err_string = asgctError(-i);
        if (err_string != NULL && _failures[i] > 0) {
            snprintf(buf, sizeof(buf), "%-20s: %lld (%.2f%%)\n", err_string, _failures[i], _failures[i] * spercent);
            out << buf;
        }
    }
    out << "\n";

    double cpercent = 100.0 / total_counter;
    const char* units_str = activeEngine()->units();

    // Print top call stacks
    if (args._dump_traces > 0) {
        std::sort(samples.begin(), samples.end());

        int max_count = args._dump_traces;
        for (std::vector<CallTraceSample>::const_iterator it = samples.begin(); it != samples.end() && --max_count >= 0; ++it) {
            snprintf(buf, sizeof(buf) - 1, "--- %lld %s (%.2f%%), %lld sample%s\n",
                     it->counter, units_str, it->counter * cpercent,
                     it->samples, it->samples == 1 ? "" : "s");
            out << buf;

            CallTrace* trace = it->trace;
            for (int j = 0; j < trace->num_frames; j++) {
                const char* frame_name = fn.name(trace->frames[j]);
                snprintf(buf, sizeof(buf) - 1, "  [%2d] %s\n", j, frame_name);
                out << buf;
            }
            out << "\n";
        }
    }

    // Print top methods
    if (args._dump_flat > 0) {
        std::map<std::string, MethodSample> histogram;
        for (std::vector<CallTraceSample>::const_iterator it = samples.begin(); it != samples.end(); ++it) {
            const char* frame_name = fn.name(it->trace->frames[0]);
            histogram[frame_name].add(it->samples, it->counter);
        }

        std::vector<NamedMethodSample> methods(histogram.begin(), histogram.end());
        std::sort(methods.begin(), methods.end(), sortByCounter);

        snprintf(buf, sizeof(buf) - 1, "%12s  percent  samples  top\n"
                                       "  ----------  -------  -------  ---\n", units_str);
        out << buf;

        int max_count = args._dump_flat;
        for (std::vector<NamedMethodSample>::const_iterator it = methods.begin(); it != methods.end() && --max_count >= 0; ++it) {
            snprintf(buf, sizeof(buf) - 1, "%12lld  %6.2f%%  %7lld  %s\n",
                     it->second.counter, it->second.counter * cpercent, it->second.samples, it->first.c_str());
            out << buf;
        }
    }
}

Error Profiler::runInternal(Arguments& args, std::ostream& out) {
    switch (args._action) {
        case ACTION_START:
        case ACTION_RESUME: {
            Error error = start(args, args._action == ACTION_START);
            if (error) {
                return error;
            }
            out << "Profiling started\n";
            break;
        }
        case ACTION_STOP: {
            Error error = stop();
            if (args._output == OUTPUT_NONE) {
                if (error) {
                    return error;
                }
                out << "Profiling stopped after " << uptime() << " seconds. No dump options specified\n";
                break;
            }
            // Fall through
        }
        case ACTION_DUMP: {
            Error error = dump(out, args);
            if (error) {
                return error;
            }
            break;
        }
        case ACTION_CHECK: {
            Error error = check(args);
            if (error) {
                return error;
            }
            out << "OK\n";
            break;
        }
        case ACTION_STATUS: {
            MutexLocker ml(_state_lock);
            if (_state == RUNNING) {
                out << "Profiling is running for " << uptime() << " seconds\n";
            } else {
                out << "Profiler is not active\n";
            }
            break;
        }
        case ACTION_LIST: {
            out << "Basic events:\n";
            out << "  " << EVENT_CPU << "\n";
            out << "  " << EVENT_ALLOC << "\n";
            out << "  " << EVENT_LOCK << "\n";
            out << "  " << EVENT_WALL << "\n";
            out << "  " << EVENT_ITIMER << "\n";

            out << "Java method calls:\n";
            out << "  ClassName.methodName\n";

            if (PerfEvents::supported()) {
                out << "Perf events:\n";
                // The first perf event is "cpu" which is already printed
                for (int event_id = 1; ; event_id++) {
                    const char* event_name = PerfEvents::getEventName(event_id);
                    if (event_name == NULL) break;
                    out << "  " << event_name << "\n";
                }
            }
            break;
        }
        case ACTION_VERSION:
            out << PROFILER_VERSION;
            out.flush();
            break;
        case ACTION_FULL_VERSION:
            out << FULL_VERSION_STRING;
            break;
        default:
            break;
    }
    return Error::OK;
}

Error Profiler::run(Arguments& args) {
    if (!args.hasOutputFile()) {
        return runInternal(args, std::cout);
    } else {
        std::ofstream out(args._file, std::ios::out | std::ios::trunc);
        if (!out.is_open()) {
            return Error("Could not open output file");
        }
        Error error = runInternal(args, out);
        out.close();
        return error;
    }
}

void Profiler::shutdown(Arguments& args) {
    MutexLocker ml(_state_lock);

    // The last chance to dump profile before VM terminates
    if (_state == RUNNING) {
        args._action = ACTION_STOP;
        Error error = run(args);
        if (error) {
            Log::error("%s", error.message());
        }
    }

    _state = TERMINATED;
}<|MERGE_RESOLUTION|>--- conflicted
+++ resolved
@@ -285,11 +285,7 @@
 }
 
 static bool is_cpp_interpreter_method(const char* mn) {
-<<<<<<< HEAD
     if (mn == NULL) return true;
-=======
-    if (mn == NULL) return false;
->>>>>>> a629323c
 
     // These are methods from OpenJDK C++ Interpreter:
     //   BytecodeInterpreter::run
@@ -299,7 +295,6 @@
     // It is fine to over-match ZeroInterpreter a little to do
     // fewer tests on this relatively hot path.
     return is_prefix(mn, "_ZN15ZeroInterpreter") ||
-<<<<<<< HEAD
            is_prefix(mn, "_ZN19BytecodeInterpreter3run") ||
            is_prefix(mn, "_ZN32VM_BytecodeInterpreterCompressed") ||
            is_prefix(mn, "_ZN26VM_BytecodeInterpreterFull") ||
@@ -307,17 +302,6 @@
            is_prefix(mn, "cInterpreter");
 }
 
-int Profiler::getNativeTrace(Engine* engine, void* ucontext, ASGCT_CallFrame* frames, int tid) {
-    const void* native_callchain[MAX_NATIVE_FRAMES];
-    int native_frames = engine->getNativeTrace(ucontext, tid, native_callchain, MAX_NATIVE_FRAMES);
-    return getNativeTrace(native_frames, native_callchain, frames);
-}
-
-int Profiler::getNativeTrace(int native_frames, const void** native_callchain, ASGCT_CallFrame* frames) {
-=======
-           is_prefix(mn, "_ZN19BytecodeInterpreter3run");
-}
-
 int Profiler::getNativeTrace(void* ucontext, ASGCT_CallFrame* frames, int event_type, int tid) {
     const void* callchain[MAX_NATIVE_FRAMES];
     int native_frames;
@@ -342,16 +326,11 @@
 }
 
 int Profiler::convertNativeTrace(int native_frames, const void** callchain, ASGCT_CallFrame* frames) {
->>>>>>> a629323c
     int depth = 0;
     jmethodID prev_method = NULL;
 
     for (int i = 0; i < native_frames; i++) {
-<<<<<<< HEAD
-        const char* current_method_name = findNativeMethod(native_callchain[i]);
-=======
         const char* current_method_name = findNativeMethod(callchain[i]);
->>>>>>> a629323c
         if (is_cpp_interpreter_method(current_method_name)) {
             // This is C++ interpreter frame, this and later frames should be reported
             // as Java frames returned by AGCT. Terminate the scan here.
