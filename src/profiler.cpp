--- conflicted
+++ resolved
@@ -344,13 +344,6 @@
     }
 
     if (event == NULL || _JvmtiEnv_GetStackTrace == NULL) {
-<<<<<<< HEAD
-        int max_depth = MAX_STACK_FRAMES - 1 - num_frames;
-        if( _jstackdepth != 0 && _jstackdepth < max_depth) {
-		max_depth =  _jstackdepth;
-        }
-=======
->>>>>>> 9b077a4f
         num_frames += getJavaTraceAsync(ucontext, frames + num_frames, max_depth);
     } else {
         // Events like object allocation happen at known places where it is safe to call JVM TI
@@ -627,12 +620,7 @@
 void Profiler::runInternal(Arguments& args, std::ostream& out) {
     switch (args._action) {
         case ACTION_START: {
-<<<<<<< HEAD
-            _jstackdepth = args._jstackdepth;//this is used in AsyncGetCallTrace to control java stack depth
-            Error error = start(args._event, args._interval, args._framebuf, args._threads);
-=======
             Error error = start(args._event, args._interval, args._jstackdepth, args._framebuf, args._threads);
->>>>>>> 9b077a4f
             if (error) {
                 out << error.message() << std::endl;
             } else {
