/*
 * Copyright 2016 Andrei Pangin
 *
 * Licensed under the Apache License, Version 2.0 (the "License");
 * you may not use this file except in compliance with the License.
 * You may obtain a copy of the License at
 *
 *     http://www.apache.org/licenses/LICENSE-2.0
 *
 * Unless required by applicable law or agreed to in writing, software
 * distributed under the License is distributed on an "AS IS" BASIS,
 * WITHOUT WARRANTIES OR CONDITIONS OF ANY KIND, either express or implied.
 * See the License for the specific language governing permissions and
 * limitations under the License.
 */

#include <algorithm>
#include <fstream>
#include <dlfcn.h>
#include <unistd.h>
#include <stdint.h>
#include <stdio.h>
#include <stdlib.h>
#include <string.h>
#include <sys/param.h>
#include "profiler.h"
#include "perfEvents.h"
#include "allocTracer.h"
#include "lockTracer.h"
#include "objectSampler.h"
#include "wallClock.h"
#include "j9StackTraces.h"
#include "j9WallClock.h"
#include "instrument.h"
#include "itimer.h"
#include "dwarf.h"
#include "flameGraph.h"
#include "flightRecorder.h"
#include "fdtransferClient.h"
#include "frameName.h"
#include "os.h"
#include "safeAccess.h"
#include "stackFrame.h"
#include "stackWalker.h"
#include "symbols.h"
#include "vmStructs.h"


// The instance is not deleted on purpose, since profiler structures
// can be still accessed concurrently during VM termination
Profiler* const Profiler::_instance = new Profiler();

static void (*orig_trapHandler)(int signo, siginfo_t* siginfo, void* ucontext);
static void (*orig_segvHandler)(int signo, siginfo_t* siginfo, void* ucontext);

static Engine noop_engine;
static PerfEvents perf_events;
static AllocTracer alloc_tracer;
static LockTracer lock_tracer;
static ObjectSampler object_sampler;
static WallClock wall_clock;
static J9WallClock j9_wall_clock;
static ITimer itimer;
static Instrument instrument;


// Stack recovery techniques used to workaround AsyncGetCallTrace flaws.
// Can be disabled with 'safemode' option.
enum StackRecovery {
    MOVE_SP      = 0x1,
    MOVE_SP2     = 0x2,
    POP_FRAME    = 0x4,
    SCAN_STACK   = 0x8,
    LAST_JAVA_PC = 0x10,
    GC_TRACES    = 0x20,
    JAVA_STATE   = 0x40,
    MAX_RECOVERY = 0x7f
};


// The same constants are used in JfrSync
enum EventMask {
    EM_CPU   = 1,
    EM_ALLOC = 2,
    EM_LOCK  = 4
};


struct MethodSample {
    u64 samples;
    u64 counter;

    void add(u64 add_samples, u64 add_counter) {
        samples += add_samples;
        counter += add_counter;
    }
};

typedef std::pair<std::string, MethodSample> NamedMethodSample;

static bool sortByCounter(const NamedMethodSample& a, const NamedMethodSample& b) {
    return a.second.counter > b.second.counter;
}


void Profiler::addJavaMethod(const void* address, int length, jmethodID method) {
    CodeHeap::updateBounds(address, (const char*)address + length);
}

void Profiler::addRuntimeStub(const void* address, int length, const char* name) {
    _stubs_lock.lock();
    _runtime_stubs.add(address, length, name, true);
    _stubs_lock.unlock();

    CodeHeap::updateBounds(address, (const char*)address + length);
}

void Profiler::onThreadStart(jvmtiEnv* jvmti, JNIEnv* jni, jthread thread) {
    if (_thread_filter.enabled()) {
        _thread_filter.remove(OS::threadId());
    }
    updateThreadName(jvmti, jni, thread);
}

void Profiler::onThreadEnd(jvmtiEnv* jvmti, JNIEnv* jni, jthread thread) {
    if (_thread_filter.enabled()) {
        _thread_filter.remove(OS::threadId());
    }
    updateThreadName(jvmti, jni, thread);
}

const char* Profiler::asgctError(int code) {
    switch (code) {
        case ticks_no_Java_frame:
        case ticks_unknown_not_Java:
            // Not in Java context at all; this is not an error
            return NULL;
        case ticks_thread_exit:
            // The last Java frame has been popped off, only native frames left
            return NULL;
        case ticks_GC_active:
            return "GC_active";
        case ticks_unknown_Java:
            return "unknown_Java";
        case ticks_not_walkable_Java:
            return "not_walkable_Java";
        case ticks_not_walkable_not_Java:
            return "not_walkable_not_Java";
        case ticks_deopt:
            return "deoptimization";
        case ticks_safepoint:
            return "safepoint";
        case ticks_skipped:
            return "skipped";
        default:
            // Should not happen
            return "unexpected_state";
    }
}

inline u32 Profiler::getLockIndex(int tid) {
    u32 lock_index = tid;
    lock_index ^= lock_index >> 8;
    lock_index ^= lock_index >> 4;
    return lock_index % CONCURRENCY_LEVEL;
}

void Profiler::updateSymbols(bool kernel_symbols) {
    Symbols::parseLibraries(_native_libs, _native_lib_count, MAX_NATIVE_LIBS, kernel_symbols);
}

void Profiler::mangle(const char* name, char* buf, size_t size) {
    char* buf_end = buf + size;
    strcpy(buf, "_ZN");
    buf += 3;

    const char* c;
    while ((c = strstr(name, "::")) != NULL && buf + (c - name) + 4 < buf_end) {
        buf += snprintf(buf, buf_end - buf, "%d", (int)(c - name));
        memcpy(buf, name, c - name);
        buf += c - name;
        name = c + 2;
    }

    if (buf < buf_end) {
        snprintf(buf, buf_end - buf, "%d%sE*", (int)strlen(name), name);
    }
    buf_end[-1] = 0;
}

const void* Profiler::resolveSymbol(const char* name) {
    char mangled_name[256];
    if (strstr(name, "::") != NULL) {
        mangle(name, mangled_name, sizeof(mangled_name));
        name = mangled_name;
    }

    size_t len = strlen(name);
    if (len > 0 && name[len - 1] == '*') {
        for (int i = 0; i < _native_lib_count; i++) {
            const void* address = _native_libs[i]->findSymbolByPrefix(name, len - 1);
            if (address != NULL) {
                return address;
            }
        }
    } else {
        for (int i = 0; i < _native_lib_count; i++) {
            const void* address = _native_libs[i]->findSymbol(name);
            if (address != NULL) {
                return address;
            }
        }
    }

    return NULL;
}

// For BCI_NATIVE_FRAME, library index is encoded ahead of the symbol name
const char* Profiler::getLibraryName(const char* native_symbol) {
    short lib_index = NativeFunc::libIndex(native_symbol);
    if (lib_index >= 0 && lib_index < _native_lib_count) {
        const char* s = _native_libs[lib_index]->name();
        if (s != NULL) {
            const char* p = strrchr(s, '/');
            return p != NULL ? p + 1 : s;
        }
    }
    return NULL;
}

CodeCache* Profiler::findJvmLibrary(const char* lib_name) {
    if (!VM::isOpenJ9()) {
        return VMStructs::libjvm();
    }

    const size_t lib_name_len = strlen(lib_name);
    const int native_lib_count = _native_lib_count;
    for (int i = 0; i < native_lib_count; i++) {
        const char* s = _native_libs[i]->name();
        if (s != NULL) {
            const char* p = strrchr(s, '/');
            if (p != NULL && strncmp(p + 1, lib_name, lib_name_len) == 0) {
                return _native_libs[i];
            }
        }
    }
    return NULL;
}

CodeCache* Profiler::findNativeLibrary(const void* address) {
    const int native_lib_count = _native_lib_count;
    for (int i = 0; i < native_lib_count; i++) {
        if (_native_libs[i]->contains(address)) {
            return _native_libs[i];
        }
    }
    return NULL;
}

const char* Profiler::findNativeMethod(const void* address) {
    CodeCache* lib = findNativeLibrary(address);
    return lib == NULL ? NULL : lib->binarySearch(address);
}

// Make sure the top frame is Java, otherwise AsyncGetCallTrace
// will attempt to use frame pointer based stack walking
bool Profiler::inJavaCode(void* ucontext) {
    if (ucontext == NULL) {
        return true;
    }

    const void* pc = (const void*)StackFrame(ucontext).pc();
    if (_runtime_stubs.contains(pc)) {
        _stubs_lock.lockShared();
        const char* stub = _runtime_stubs.find(pc);
        _stubs_lock.unlockShared();
        return stub == NULL || strcmp(stub, "call_stub") != 0;
    }
    return CodeHeap::contains(pc);
}

bool Profiler::isAddressInCode(const void* pc) {
    if (CodeHeap::contains(pc)) {
        return CodeHeap::findNMethod(pc) != NULL;
    } else {
        return findNativeLibrary(pc) != NULL;
    }
}

int Profiler::getNativeTrace(void* ucontext, ASGCT_CallFrame* frames, int event_type, int tid, const void** last_pc) {
    const void* callchain[MAX_NATIVE_FRAMES];
    int native_frames;

    if (_cstack == CSTACK_NO || (event_type != 0 && _cstack == CSTACK_DEFAULT)) {
        return 0;
    }

    // Use PerfEvents stack walker for execution samples, or basic stack walker for other events
    if (event_type == 0 && _engine == &perf_events) {
<<<<<<< HEAD
        native_frames = PerfEvents::walk(tid, callchain, MAX_NATIVE_FRAMES, last_pc);
        if (_cstack == CSTACK_DWARF) {
            native_frames += StackWalker::walkDwarf(ucontext, callchain + native_frames, MAX_NATIVE_FRAMES - native_frames, last_pc);
        }
=======
        native_frames = PerfEvents::walk(tid, ucontext, callchain, MAX_NATIVE_FRAMES);
>>>>>>> e9b77470
    } else if (_cstack == CSTACK_DWARF) {
        native_frames = StackWalker::walkDwarf(ucontext, callchain, MAX_NATIVE_FRAMES, last_pc);
    } else {
        native_frames = StackWalker::walkFP(ucontext, callchain, MAX_NATIVE_FRAMES, last_pc);
    }

    return convertNativeTrace(native_frames, callchain, frames);
}

int Profiler::convertNativeTrace(int native_frames, const void** callchain, ASGCT_CallFrame* frames) {
    int depth = 0;
    jmethodID prev_method = NULL;

    for (int i = 0; i < native_frames; i++) {
        const char* current_method_name = findNativeMethod(callchain[i]);
        if (current_method_name != NULL && NativeFunc::isMarked(current_method_name)) {
            // This is C++ interpreter frame, this and later frames should be reported
            // as Java frames returned by AGCT. Terminate the scan here.
            return depth;
        }

        jmethodID current_method = (jmethodID)current_method_name;
        if (current_method == prev_method && _cstack == CSTACK_LBR) {
            // Skip duplicates in LBR stack, where branch_stack[N].from == branch_stack[N+1].to
            prev_method = NULL;
        } else {
            frames[depth].bci = BCI_NATIVE_FRAME;
            frames[depth].method_id = prev_method = current_method;
            depth++;
        }
    }

    return depth;
}

int Profiler::getJavaTraceAsync(void* ucontext, ASGCT_CallFrame* frames, int max_depth) {
    // Workaround for JDK-8132510: it's not safe to call GetEnv() inside a signal handler
    // since JDK 9, so we do it only for threads already registered in ThreadLocalStorage
    VMThread* vm_thread = VMThread::current();
    if (vm_thread == NULL) {
        return 0;
    }

    JNIEnv* jni = VM::jni();
    if (jni == NULL) {
        // Not a Java thread
        return 0;
    }

    if (_safe_mode & JAVA_STATE) {
        int state = vm_thread->state();
        if ((state == 8 || state == 9) && !inJavaCode(ucontext)) {
            // Thread is in Java state, but does not have a valid Java frame on top of the stack
            atomicInc(_failures[-ticks_unknown_Java]);
            frames->bci = BCI_ERROR;
            frames->method_id = (jmethodID)asgctError(ticks_unknown_Java);
            return 1;
        }
    }

    JitWriteProtection jit(false);
    ASGCT_CallTrace trace = {jni, 0, frames};
    VM::_asyncGetCallTrace(&trace, max_depth, ucontext);

    if (trace.num_frames > 0) {
        return trace.num_frames;
    }

    if ((trace.num_frames == ticks_unknown_Java || trace.num_frames == ticks_not_walkable_Java) && _safe_mode < MAX_RECOVERY) {
        // If current Java stack is not walkable (e.g. the top frame is not fully constructed),
        // try to manually pop the top frame off, hoping that the previous frame is walkable.
        // This is a temporary workaround for AsyncGetCallTrace issues,
        // see https://bugs.openjdk.java.net/browse/JDK-8178287
        StackFrame top_frame(ucontext);
        uintptr_t pc = top_frame.pc(),
                  sp = top_frame.sp(),
                  fp = top_frame.fp();

        // Stack might not be walkable if some temporary values are pushed onto the stack
        // above the expected frame SP
        if (!(_safe_mode & MOVE_SP) && CAN_MOVE_SP) {
            for (int extra_stack_slots = 1; extra_stack_slots <= 2; extra_stack_slots++) {
                top_frame.sp() = sp + extra_stack_slots * sizeof(uintptr_t);
                VM::_asyncGetCallTrace(&trace, max_depth, ucontext);
                top_frame.sp() = sp;

                if (trace.num_frames > 0) {
                    return trace.num_frames;
                }
            }
        }

        // Guess top method by PC and insert it manually into the call trace
        bool is_entry_frame = false;
        if (fillTopFrame((const void*)pc, trace.frames, &is_entry_frame)) {
            trace.frames++;
            max_depth--;
        }

        // Attempt further manipulations with top frame, only if SP points to the current stack
        if (top_frame.validSP()) {
            // Retry with the fixed context, but only if PC looks reasonable,
            // otherwise AsyncGetCallTrace may crash
            if (!(_safe_mode & POP_FRAME) && top_frame.pop(is_entry_frame)) {
                if (isAddressInCode((const void*)top_frame.pc())) {
                    VM::_asyncGetCallTrace(&trace, max_depth, ucontext);
                }
                top_frame.restore(pc, sp, fp);

                if (trace.num_frames > 0) {
                    return trace.num_frames + (trace.frames - frames);
                }
            }

            // Try to find the previous frame by looking a few top stack slots
            // for something that resembles a return address
            if (!(_safe_mode & SCAN_STACK)) {
                for (int slot = 0; slot < StackFrame::callerLookupSlots(); slot++) {
                    instruction_t* caller_pc = (instruction_t*)top_frame.stackAt(slot) - 1;
                    if (isAddressInCode(caller_pc)) {
                        top_frame.pc() = (uintptr_t)caller_pc;
                        top_frame.sp() = sp + (slot + 1) * sizeof(uintptr_t);
                        VM::_asyncGetCallTrace(&trace, max_depth, ucontext);
                        top_frame.restore(pc, sp, fp);

                        if (trace.num_frames > 0) {
                            return trace.num_frames + (trace.frames - frames);
                        }
                    }
                }
            }

            // Retry moving stack pointer, but now in wider range: 3 to 6 slots.
            // Helps to recover from String.indexOf() intrinsic
            if (!(_safe_mode & MOVE_SP2) && CAN_MOVE_SP) {
                ASGCT_CallFrame* prev_frames = trace.frames;
                trace.frames = frames;
                for (int extra_stack_slots = 3; extra_stack_slots <= 6; extra_stack_slots = (extra_stack_slots - 1) << 1) {
                    top_frame.sp() = sp + extra_stack_slots * sizeof(uintptr_t);
                    VM::_asyncGetCallTrace(&trace, max_depth, ucontext);
                    top_frame.sp() = sp;

                    if (trace.num_frames > 0) {
                        return trace.num_frames;
                    }
                }
                trace.frames = prev_frames;
            }
        }
    } else if (trace.num_frames == ticks_unknown_not_Java && !(_safe_mode & LAST_JAVA_PC)) {
        uintptr_t& sp = vm_thread->lastJavaSP();
        uintptr_t& pc = vm_thread->lastJavaPC();
        if (sp != 0 && pc == 0) {
            // We have the last Java frame anchor, but it is not marked as walkable.
            // Make it walkable here
            pc = ((uintptr_t*)sp)[-1];

            NMethod* m = CodeHeap::findNMethod((const void*)pc);
            if (m != NULL) {
                // AGCT fails if the last Java frame is a Runtime Stub with an invalid _frame_complete_offset.
                // In this case we patch _frame_complete_offset manually
                if (!m->isNMethod() && m->frameSize() > 0 && m->frameCompleteOffset() == -1) {
                    m->setFrameCompleteOffset(0);
                }
                VM::_asyncGetCallTrace(&trace, max_depth, ucontext);
            } else if (findNativeLibrary((const void*)pc) != NULL) {
                VM::_asyncGetCallTrace(&trace, max_depth, ucontext);
            }

            pc = 0;
        }
    } else if (trace.num_frames == ticks_not_walkable_not_Java && !(_safe_mode & LAST_JAVA_PC)) {
        uintptr_t& sp = vm_thread->lastJavaSP();
        uintptr_t& pc = vm_thread->lastJavaPC();
        if (sp != 0 && pc != 0) {
            // Similar to the above: last Java frame is set,
            // but points to a Runtime Stub with an invalid _frame_complete_offset
            NMethod* m = CodeHeap::findNMethod((const void*)pc);
            if (m != NULL && !m->isNMethod() && m->frameSize() > 0 && m->frameCompleteOffset() == -1) {
                m->setFrameCompleteOffset(0);
                VM::_asyncGetCallTrace(&trace, max_depth, ucontext);
            }
        }
    } else if (trace.num_frames == ticks_GC_active && !(_safe_mode & GC_TRACES)) {
        if (vm_thread->lastJavaSP() == 0) {
            // Do not add 'GC_active' for threads with no Java frames, e.g. Compiler threads
            return 0;
        }
    }

    if (trace.num_frames > 0) {
        return trace.num_frames;
    }

    const char* err_string = asgctError(trace.num_frames);
    if (err_string == NULL) {
        // No Java stack, because thread is not in Java context
        return 0;
    }

    atomicInc(_failures[-trace.num_frames]);
    trace.frames->bci = BCI_ERROR;
    trace.frames->method_id = (jmethodID)err_string;
    return trace.frames - frames + 1;
}

int Profiler::getJavaTraceJvmti(jvmtiFrameInfo* jvmti_frames, ASGCT_CallFrame* frames, int start_depth, int max_depth) {
    int num_frames;
    if (VM::jvmti()->GetStackTrace(NULL, start_depth, _max_stack_depth, jvmti_frames, &num_frames) == 0 && num_frames > 0) {
        return convertFrames(jvmti_frames, frames, num_frames);
    }
    return 0;
}

int Profiler::getJavaTraceInternal(jvmtiFrameInfo* jvmti_frames, ASGCT_CallFrame* frames, int max_depth) {
    // We cannot call pure JVM TI here, because it assumes _thread_in_native state,
    // but allocation events happen in _thread_in_vm state,
    // see https://github.com/jvm-profiling-tools/async-profiler/issues/64
    JNIEnv* jni = VM::jni();
    if (jni == NULL) {
        return 0;
    }

    JitWriteProtection jit(false);
    VMThread* vm_thread = VMThread::fromEnv(jni);
    int num_frames;
    if (VMStructs::_get_stack_trace(NULL, vm_thread, 0, max_depth, jvmti_frames, &num_frames) == 0 && num_frames > 0) {
        return convertFrames(jvmti_frames, frames, num_frames);
    }
    return 0;
}

inline int Profiler::convertFrames(jvmtiFrameInfo* jvmti_frames, ASGCT_CallFrame* frames, int num_frames) {
    // Convert to AsyncGetCallTrace format.
    // Note: jvmti_frames and frames may overlap.
    for (int i = 0; i < num_frames; i++) {
        jint bci = jvmti_frames[i].location;
        frames[i].method_id = jvmti_frames[i].method;
        frames[i].bci = bci;
    }
    return num_frames;
} 

inline int Profiler::makeEventFrame(ASGCT_CallFrame* frames, jint event_type, uintptr_t id) {
    frames[0].bci = event_type;
    frames[0].method_id = (jmethodID)id;
    return 1;
}

bool Profiler::fillTopFrame(const void* pc, ASGCT_CallFrame* frame, bool* is_entry_frame) {
    const char* stub = NULL;
    _stubs_lock.lockShared();
    if (_runtime_stubs.contains(pc)) {
        stub = _runtime_stubs.find(pc);
    }
    _stubs_lock.unlockShared();

    if (stub != NULL) {
        *is_entry_frame = strcmp(stub, "call_stub") == 0;
        if (_cstack != CSTACK_NO) {
            frame->bci = BCI_NATIVE_FRAME;
            frame->method_id = (jmethodID)stub;
            return true;
        }
    } else if (VMStructs::hasMethodStructs()) {
        NMethod* nmethod = CodeHeap::findNMethod(pc);
        if (nmethod != NULL && nmethod->isNMethod()) {
            jmethodID method_id = nmethod->method()->constMethod()->id();
            if (method_id != NULL) {
                frame->bci = 0;
                frame->method_id = method_id;
                return true;
            }
        }
    }

    return false;
}

void Profiler::fillFrameTypes(ASGCT_CallFrame* frames, int num_frames, NMethod* nmethod) {
    if (nmethod->isNMethod()) {
        jmethodID current_method_id = nmethod->method()->constMethod()->id();
        if (current_method_id == NULL) {
            frames[0].bci |= FRAME_JIT_COMPILED << 24;
            return;
        }

        // Mark current_method as COMPILED and frames above current_method as INLINED
        for (int i = 0; i < num_frames; i++) {
            if (frames[i].method_id == NULL || frames[i].bci <= BCI_NATIVE_FRAME) {
                break;
            }
            if (frames[i].method_id == current_method_id) {
                frames[i].bci |= FRAME_JIT_COMPILED << 24;
                break;
            }
            frames[i].bci |= FRAME_INLINED << 24;
        }
    } else if (nmethod->isInterpreter()) {
        frames[0].bci |= FRAME_INTERPRETED << 24;
    }
}

void Profiler::recordSample(void* ucontext, u64 counter, jint event_type, Event* event) {
    atomicInc(_total_samples);

    int tid = OS::threadId();
    u32 lock_index = getLockIndex(tid);
    if (!_locks[lock_index].tryLock() &&
        !_locks[lock_index = (lock_index + 1) % CONCURRENCY_LEVEL].tryLock() &&
        !_locks[lock_index = (lock_index + 2) % CONCURRENCY_LEVEL].tryLock())
    {
        // Too many concurrent signals already
        atomicInc(_failures[-ticks_skipped]);

        if (event_type == 0 && _engine == &perf_events) {
            // Need to reset PerfEvents ring buffer, even though we discard the collected trace
            PerfEvents::resetBuffer(tid);
        }
        return;
    }

    ASGCT_CallFrame* frames = _calltrace_buffer[lock_index]->_asgct_frames;
    jvmtiFrameInfo* jvmti_frames = _calltrace_buffer[lock_index]->_jvmti_frames;

    int num_frames = 0;
    if (!_jfr.active() && event_type <= BCI_ALLOC && event_type >= BCI_PARK && event->id()) {
        num_frames = makeEventFrame(frames, event_type, event->id());
    }

    const void* last_pc = NULL;
    num_frames += getNativeTrace(ucontext, frames + num_frames, event_type, tid, &last_pc);

    if (event_type == 0) {
        // Async events
        int java_frames = getJavaTraceAsync(ucontext, frames + num_frames, _max_stack_depth);
        if (java_frames > 0 && last_pc != NULL) {
            NMethod* nmethod = CodeHeap::findNMethod((const void*)last_pc);
            if (nmethod != NULL) {
                fillFrameTypes(frames + num_frames, java_frames, nmethod);
            }
        }
        num_frames += java_frames;
    } else if (event_type >= BCI_ALLOC_OUTSIDE_TLAB && VMStructs::_get_stack_trace != NULL) {
        // Object allocation in HotSpot happens at known places where it is safe to call JVM TI,
        // but not directly, since the thread is in_vm rather than in_native
        num_frames += getJavaTraceInternal(jvmti_frames + num_frames, frames + num_frames, _max_stack_depth);
    } else if (event_type >= BCI_ALLOC_OUTSIDE_TLAB && !VM::isOpenJ9()) {
        num_frames += getJavaTraceAsync(ucontext, frames + num_frames, _max_stack_depth);
    } else {
        // Lock events and instrumentation events can safely call synchronous JVM TI stack walker.
        // Skip Instrument.recordSample() method
        int start_depth = event_type == BCI_INSTRUMENT ? 1 : 0;
        num_frames += getJavaTraceJvmti(jvmti_frames + num_frames, frames + num_frames, start_depth, _max_stack_depth);
    }

    if (num_frames == 0) {
        num_frames += makeEventFrame(frames + num_frames, BCI_ERROR, (uintptr_t)"no_Java_frame");
    }

    if (_add_thread_frame) {
        num_frames += makeEventFrame(frames + num_frames, BCI_THREAD_ID, tid);
    }
    if (_add_sched_frame) {
        num_frames += makeEventFrame(frames + num_frames, BCI_ERROR, (uintptr_t)OS::schedPolicy(0));
    }

    u32 call_trace_id = _call_trace_storage.put(num_frames, frames, counter);
    _jfr.recordEvent(lock_index, tid, call_trace_id, event_type, event, counter);

    _locks[lock_index].unlock();
}

void Profiler::recordExternalSample(u64 counter, int tid, int num_frames, ASGCT_CallFrame* frames) {
    atomicInc(_total_samples);

    if (_add_thread_frame) {
        num_frames += makeEventFrame(frames + num_frames, BCI_THREAD_ID, tid);
    }
    if (_add_sched_frame) {
        num_frames += makeEventFrame(frames + num_frames, BCI_ERROR, (uintptr_t)OS::schedPolicy(tid));
    }

    u32 call_trace_id = _call_trace_storage.put(num_frames, frames, counter);

    u32 lock_index = getLockIndex(tid);
    if (!_locks[lock_index].tryLock() &&
        !_locks[lock_index = (lock_index + 1) % CONCURRENCY_LEVEL].tryLock() &&
        !_locks[lock_index = (lock_index + 2) % CONCURRENCY_LEVEL].tryLock())
    {
        // Too many concurrent signals already
        atomicInc(_failures[-ticks_skipped]);
        return;
    }

    ExecutionEvent event;
    _jfr.recordEvent(lock_index, tid, call_trace_id, 0, &event, counter);

    _locks[lock_index].unlock();
}

void Profiler::writeLog(LogLevel level, const char* message) {
    _jfr.recordLog(level, message, strlen(message));
}

void Profiler::writeLog(LogLevel level, const char* message, size_t len) {
    _jfr.recordLog(level, message, len);
}

void* Profiler::dlopen_hook(const char* filename, int flags) {
    void* result = dlopen(filename, flags);
    if (result != NULL) {
        instance()->updateSymbols(false);
    }
    return result;
}

void Profiler::switchLibraryTrap(bool enable) {
    void* impl = enable ? (void*)dlopen_hook : (void*)dlopen;
    __atomic_store_n(_dlopen_entry, impl, __ATOMIC_RELEASE);
}

Error Profiler::installTraps(const char* begin, const char* end) {
    const void* begin_addr = NULL;
    if (begin != NULL && (begin_addr = resolveSymbol(begin)) == NULL) {
        return Error("Begin address not found");
    }

    const void* end_addr = NULL;
    if (end != NULL && (end_addr = resolveSymbol(end)) == NULL) {
        return Error("End address not found");
    }

    _begin_trap.assign(begin_addr);
    _end_trap.assign(end_addr);

    if (_begin_trap.entry() == 0) {
        _engine->enableEvents(true);
    } else {
        _engine->enableEvents(false);
        if (!_begin_trap.install()) {
            return Error("Cannot install begin breakpoint");
        }
    }

    return Error::OK;
}

void Profiler::uninstallTraps() {
    _begin_trap.uninstall();
    _end_trap.uninstall();
}

void Profiler::trapHandler(int signo, siginfo_t* siginfo, void* ucontext) {
    StackFrame frame(ucontext);

    if (_begin_trap.covers(frame.pc())) {
        _engine->enableEvents(true);
        _begin_trap.uninstall();
        _end_trap.install();
        frame.pc() = _begin_trap.entry();
    } else if (_end_trap.covers(frame.pc())) {
        _engine->enableEvents(false);
        _end_trap.uninstall();
        _begin_trap.install();
        frame.pc() = _end_trap.entry();
    } else if (orig_trapHandler != NULL) {
        orig_trapHandler(signo, siginfo, ucontext);
    }
}

void Profiler::segvHandler(int signo, siginfo_t* siginfo, void* ucontext) {
    StackFrame frame(ucontext);

    uintptr_t length = SafeAccess::skipFaultInstruction(frame.pc());
    if (length > 0) {
        // Skip the fault instruction, as if it successfully loaded NULL
        frame.pc() += length;
        frame.retval() = 0;
        return;
    }

    if (WX_MEMORY && Trap::isFaultInstruction(frame.pc())) {
        return;
    }

    orig_segvHandler(signo, siginfo, ucontext);
}

void Profiler::setupSignalHandlers() {
    orig_trapHandler = OS::installSignalHandler(SIGTRAP, AllocTracer::trapHandler);
    if (orig_trapHandler == (void*)SIG_DFL || orig_trapHandler == (void*)SIG_IGN) {
        orig_trapHandler = NULL;
    }
    if (VM::hotspot_version() > 0) {
        // HotSpot tolerates interposed SIGSEGV/SIGBUS handler; other JVMs probably not
        orig_segvHandler = OS::replaceCrashHandler(segvHandler);
    }
}

void Profiler::setThreadInfo(int tid, const char* name, jlong java_thread_id) {
    MutexLocker ml(_thread_names_lock);
    _thread_names[tid] = name;
    _thread_ids[tid] = java_thread_id;
}

void Profiler::updateThreadName(jvmtiEnv* jvmti, JNIEnv* jni, jthread thread) {
    if (_update_thread_names) {
        JitWriteProtection jit(true);  // workaround for JDK-8262896
        jvmtiThreadInfo thread_info;
        int native_thread_id = VMThread::nativeThreadId(jni, thread);
        if (native_thread_id >= 0 && jvmti->GetThreadInfo(thread, &thread_info) == 0) {
            jlong java_thread_id = VMThread::javaThreadId(jni, thread);
            setThreadInfo(native_thread_id, thread_info.name, java_thread_id);
            jvmti->Deallocate((unsigned char*)thread_info.name);
        }
    }
}

void Profiler::updateJavaThreadNames() {
    if (_update_thread_names) {
        jvmtiEnv* jvmti = VM::jvmti();
        jint thread_count;
        jthread* thread_objects;
        if (jvmti->GetAllThreads(&thread_count, &thread_objects) != 0) {
            return;
        }

        JNIEnv* jni = VM::jni();
        for (int i = 0; i < thread_count; i++) {
            updateThreadName(jvmti, jni, thread_objects[i]);
        }

        jvmti->Deallocate((unsigned char*)thread_objects);
    }
}

void Profiler::updateNativeThreadNames() {
    if (_update_thread_names) {
        ThreadList* thread_list = OS::listThreads();
        char name_buf[64];

        for (int tid; (tid = thread_list->next()) != -1; ) {
            MutexLocker ml(_thread_names_lock);
            std::map<int, std::string>::iterator it = _thread_names.lower_bound(tid);
            if (it == _thread_names.end() || it->first != tid) {
                if (OS::threadName(tid, name_buf, sizeof(name_buf))) {
                    _thread_names.insert(it, std::map<int, std::string>::value_type(tid, name_buf));
                }
            }
        }

        delete thread_list;
    }
}

bool Profiler::excludeTrace(FrameName* fn, CallTrace* trace) {
    bool checkInclude = fn->hasIncludeList();
    bool checkExclude = fn->hasExcludeList();
    if (!(checkInclude || checkExclude)) {
        return false;
    }

    for (int i = 0; i < trace->num_frames; i++) {
        const char* frame_name = fn->name(trace->frames[i], true);
        if (checkExclude && fn->exclude(frame_name)) {
            return true;
        }
        if (checkInclude && fn->include(frame_name)) {
            checkInclude = false;
            if (!checkExclude) break;
        }
    }

    return checkInclude;
}

Engine* Profiler::selectEngine(const char* event_name) {
    if (event_name == NULL) {
        return &noop_engine;
    } else if (strcmp(event_name, EVENT_CPU) == 0) {
        return PerfEvents::supported() ? (Engine*)&perf_events : (Engine*)&wall_clock;
    } else if (strcmp(event_name, EVENT_WALL) == 0) {
        return VM::isOpenJ9() ? (Engine*)&j9_wall_clock : (Engine*)&wall_clock;
    } else if (strcmp(event_name, EVENT_ITIMER) == 0) {
        return &itimer;
    } else if (strchr(event_name, '.') != NULL && strchr(event_name, ':') == NULL) {
        return &instrument;
    } else {
        return &perf_events;
    }
}

Engine* Profiler::allocEngine() {
    return VM::isOpenJ9() ? (Engine*)&object_sampler : (Engine*)&alloc_tracer;
}

Engine* Profiler::activeEngine() {
    switch (_event_mask) {
        case EM_ALLOC:
            return allocEngine();
        case EM_LOCK:
            return &lock_tracer;
        default:
            return _engine;
    }
}

Error Profiler::checkJvmCapabilities() {
    if (!VMStructs::hasJavaThreadId()) {
        return Error("Could not find Thread ID field. Unsupported JVM?");
    }

    if (VMThread::key() < 0) {
        return Error("Could not find VMThread bridge. Unsupported JVM?");
    }

    if (_dlopen_entry == NULL) {
        CodeCache* lib = findJvmLibrary("libj9prt");
        if (lib == NULL || (_dlopen_entry = lib->findGlobalOffsetEntry((const void*)dlopen)) == NULL) {
            return Error("Could not set dlopen hook. Unsupported JVM?");
        }
        Symbols::makePatchable(lib);
    }

    if (!VMStructs::hasDebugSymbols() && !VM::isOpenJ9()) {
        Log::warn("Install JVM debug symbols to improve profile accuracy");
    }

    return Error::OK;
}

Error Profiler::start(Arguments& args, bool reset) {
    MutexLocker ml(_state_lock);
    if (_state > IDLE) {
        return Error("Profiler already started");
    }

    Error error = checkJvmCapabilities();
    if (error) {
        return error;
    }

    _event_mask = (args._event != NULL ? EM_CPU : 0) |
                  (args._alloc > 0 ? EM_ALLOC : 0) |
                  (args._lock > 0 ? EM_LOCK : 0);
    if (_event_mask == 0) {
        return Error("No profiling events specified");
    } else if ((_event_mask & (_event_mask - 1)) && args._output != OUTPUT_JFR) {
        return Error("Only JFR output supports multiple events");
    }

    if (args._fdtransfer) {
        if (!FdTransferClient::connectToServer(args._fdtransfer_path, OS::processId())) {
            return Error("Failed to initialize FdTransferClient");
        }
    }

    if (reset || _start_time == 0) {
        // Reset counters
        _total_samples = 0;
        memset(_failures, 0, sizeof(_failures));

        // Reset dicrionaries and bitmaps
        _class_map.clear();
        _thread_filter.clear();
        _call_trace_storage.clear();

        // Reset thread names and IDs
        MutexLocker ml(_thread_names_lock);
        _thread_names.clear();
        _thread_ids.clear();
    }

    // (Re-)allocate calltrace buffers
    if (_max_stack_depth != args._jstackdepth) {
        _max_stack_depth = args._jstackdepth;
        size_t buffer_size = (_max_stack_depth + MAX_NATIVE_FRAMES + RESERVED_FRAMES) * sizeof(CallTraceBuffer);

        for (int i = 0; i < CONCURRENCY_LEVEL; i++) {
            free(_calltrace_buffer[i]);
            _calltrace_buffer[i] = (CallTraceBuffer*)malloc(buffer_size);
            if (_calltrace_buffer[i] == NULL) {
                _max_stack_depth = 0;
                return Error("Not enough memory to allocate stack trace buffers (try smaller jstackdepth)");
            }
        }
    }

    _safe_mode = args._safe_mode;
    if (VM::hotspot_version() < 8) {
        _safe_mode |= GC_TRACES | LAST_JAVA_PC;
    }

    _add_thread_frame = args._threads && args._output != OUTPUT_JFR;
    _add_sched_frame = args._sched;
    _update_thread_names = args._threads || args._output == OUTPUT_JFR;
    _thread_filter.init(args._filter);

    _engine = selectEngine(args._event);
    _cstack = args._cstack;
    if (_cstack == CSTACK_DWARF && !DWARF_SUPPORTED) {
        return Error("DWARF unwinding is not supported on this platform");
    } else if (_cstack == CSTACK_LBR && _engine != &perf_events) {
        return Error("Branch stack is supported only with PMU events");
    }

    // Kernel symbols are useful only for perf_events without --all-user
    updateSymbols(_engine == &perf_events && args._ring != RING_USER);

    error = installTraps(args._begin, args._end);
    if (error) {
        return error;
    }

    switchLibraryTrap(true);

    if (args._output == OUTPUT_JFR) {
        error = _jfr.start(args, reset);
        if (error) {
            uninstallTraps();
            switchLibraryTrap(false);
            return error;
        }
    }

    error = _engine->start(args);
    if (error) {
        goto error1;
    }

    if (_event_mask & EM_ALLOC) {
        error = allocEngine()->start(args);
        if (error) {
            goto error2;
        }
    }
    if (_event_mask & EM_LOCK) {
        error = lock_tracer.start(args);
        if (error) {
            goto error3;
        }
    }

    switchThreadEvents(JVMTI_ENABLE);

    _state = RUNNING;
    _start_time = time(NULL);

    if (args._timeout != 0 || args._output == OUTPUT_JFR) {
        startTimer(args._timeout);
    }

    return Error::OK;

error3:
    if (_event_mask & EM_ALLOC) allocEngine()->stop();

error2:
    _engine->stop();

error1:
    uninstallTraps();
    switchLibraryTrap(false);

    lockAll();
    _jfr.stop();
    unlockAll();

    return error;
}

Error Profiler::stop() {
    MutexLocker ml(_state_lock);
    if (_state != RUNNING) {
        return Error("Profiler is not active");
    }

    uninstallTraps();

    if (_event_mask & EM_LOCK) lock_tracer.stop();
    if (_event_mask & EM_ALLOC) allocEngine()->stop();

    _engine->stop();

    switchLibraryTrap(false);
    switchThreadEvents(JVMTI_DISABLE);
    updateJavaThreadNames();
    updateNativeThreadNames();

    // Make sure no periodic events sent after JFR stops
    stopTimer();

    // Acquire all spinlocks to avoid race with remaining signals
    lockAll();
    _jfr.stop();
    unlockAll();

    FdTransferClient::closePeer();
    _state = IDLE;
    return Error::OK;
}

Error Profiler::check(Arguments& args) {
    MutexLocker ml(_state_lock);
    if (_state > IDLE) {
        return Error("Profiler already started");
    }

    Error error = checkJvmCapabilities();

    if (!error && args._event != NULL) {
        _engine = selectEngine(args._event);
        error = _engine->check(args);
    }
    if (!error && args._alloc > 0) {
        error = allocEngine()->check(args);
    }
    if (!error && args._lock > 0) {
        error = lock_tracer.check(args);
    }

    return error;
}

Error Profiler::flushJfr() {
    MutexLocker ml(_state_lock);
    if (_state != RUNNING) {
        return Error("Profiler is not active");
    }

    updateJavaThreadNames();
    updateNativeThreadNames();

    lockAll();
    _jfr.flush();
    unlockAll();

    return Error::OK;
}

Error Profiler::dump(std::ostream& out, Arguments& args) {
    MutexLocker ml(_state_lock);
    if (_state != IDLE && _state != RUNNING) {
        return Error("Profiler has not started");
    }

    if (_state == RUNNING) {
        updateJavaThreadNames();
        updateNativeThreadNames();
    }

    switch (args._output) {
        case OUTPUT_COLLAPSED:
            dumpCollapsed(out, args);
            break;
        case OUTPUT_FLAMEGRAPH:
            dumpFlameGraph(out, args, false);
            break;
        case OUTPUT_TREE:
            dumpFlameGraph(out, args, true);
            break;
        case OUTPUT_TEXT:
            dumpText(out, args);
            break;
        case OUTPUT_JFR:
            if (_state == RUNNING) {
                lockAll();
                _jfr.flush();
                unlockAll();
            }
            break;
        default:
            return Error("No output format selected");
    }

    return Error::OK;
}

void Profiler::lockAll() {
    for (int i = 0; i < CONCURRENCY_LEVEL; i++) _locks[i].lock();
}

void Profiler::unlockAll() {
    for (int i = 0; i < CONCURRENCY_LEVEL; i++) _locks[i].unlock();
}

void Profiler::switchThreadEvents(jvmtiEventMode mode) {
    if (_thread_events_state != mode) {
        jvmtiEnv* jvmti = VM::jvmti();
        jvmti->SetEventNotificationMode(mode, JVMTI_EVENT_THREAD_START, NULL);
        jvmti->SetEventNotificationMode(mode, JVMTI_EVENT_THREAD_END, NULL);
        _thread_events_state = mode;
    }
}

/*
 * Dump stacks in FlameGraph input format:
 * 
 * <frame>;<frame>;...;<topmost frame> <count>
 */
void Profiler::dumpCollapsed(std::ostream& out, Arguments& args) {
    FrameName fn(args, args._style, _thread_names_lock, _thread_names);

    std::vector<CallTraceSample*> samples;
    _call_trace_storage.collectSamples(samples);

    for (std::vector<CallTraceSample*>::const_iterator it = samples.begin(); it != samples.end(); ++it) {
        u64 samples = args._counter == COUNTER_SAMPLES ? loadAcquire((*it)->samples) : loadAcquire((*it)->counter);
        if (samples == 0) continue;

        CallTrace* trace = (*it)->trace;
        if (excludeTrace(&fn, trace)) continue;

        for (int j = trace->num_frames - 1; j >= 0; j--) {
            const char* frame_name = fn.name(trace->frames[j]);
            out << frame_name << (j == 0 ? ' ' : ';');
        }
        out << samples << "\n";
    }
}

void Profiler::dumpFlameGraph(std::ostream& out, Arguments& args, bool tree) {
    char title[64];
    if (args._title == NULL) {
        Engine* active_engine = activeEngine();
        if (args._counter == COUNTER_SAMPLES) {
            strcpy(title, active_engine->title());
        } else {
            sprintf(title, "%s (%s)", active_engine->title(), active_engine->units());
        }
    }

    FlameGraph flamegraph(args._title == NULL ? title : args._title, args._counter, args._minwidth, args._reverse);
    FrameName fn(args, args._style, _thread_names_lock, _thread_names);

    std::vector<CallTraceSample*> samples;
    _call_trace_storage.collectSamples(samples);

    for (std::vector<CallTraceSample*>::const_iterator it = samples.begin(); it != samples.end(); ++it) {
        u64 samples = args._counter == COUNTER_SAMPLES ? loadAcquire((*it)->samples) : loadAcquire((*it)->counter);
        if (samples == 0) continue;

        CallTrace* trace = (*it)->trace;
        if (excludeTrace(&fn, trace)) continue;

        int num_frames = trace->num_frames;

        Trie* f = flamegraph.root();
        if (args._reverse) {
            // Thread frames always come first
            if (_add_sched_frame) {
                const char* frame_name = fn.name(trace->frames[--num_frames]);
                f = f->addChild(frame_name, samples);
            }
            if (_add_thread_frame) {
                const char* frame_name = fn.name(trace->frames[--num_frames]);
                f = f->addChild(frame_name, samples);
            }

            for (int j = 0; j < num_frames; j++) {
                const char* frame_name = fn.name(trace->frames[j]);
                f = f->addChild(frame_name, samples);
            }
        } else {
            for (int j = num_frames - 1; j >= 0; j--) {
                const char* frame_name = fn.name(trace->frames[j]);
                f = f->addChild(frame_name, samples);
            }
        }
        f->addLeaf(samples);
    }

    flamegraph.dump(out, tree);
}

void Profiler::dumpText(std::ostream& out, Arguments& args) {
    FrameName fn(args, args._style | STYLE_DOTTED, _thread_names_lock, _thread_names);
    char buf[1024] = {0};

    std::vector<CallTraceSample> samples;
    u64 total_counter = 0;
    {
        std::map<u64, CallTraceSample> map;
        _call_trace_storage.collectSamples(map);
        samples.reserve(map.size());

        for (std::map<u64, CallTraceSample>::const_iterator it = map.begin(); it != map.end(); ++it) {
            total_counter += it->second.counter;
            CallTrace* trace = it->second.trace;
            if (trace->num_frames == 0 || excludeTrace(&fn, trace)) continue;
            samples.push_back(it->second);
        }
    }

    // Print summary
    snprintf(buf, sizeof(buf) - 1,
            "--- Execution profile ---\n"
            "Total samples       : %lld\n",
            _total_samples);
    out << buf;

    double spercent = 100.0 / _total_samples;
    for (int i = 1; i < ASGCT_FAILURE_TYPES; i++) {
        const char* err_string = asgctError(-i);
        if (err_string != NULL && _failures[i] > 0) {
            snprintf(buf, sizeof(buf), "%-20s: %lld (%.2f%%)\n", err_string, _failures[i], _failures[i] * spercent);
            out << buf;
        }
    }
    out << "\n";

    double cpercent = 100.0 / total_counter;
    const char* units_str = activeEngine()->units();

    // Print top call stacks
    if (args._dump_traces > 0) {
        std::sort(samples.begin(), samples.end());

        int max_count = args._dump_traces;
        for (std::vector<CallTraceSample>::const_iterator it = samples.begin(); it != samples.end() && --max_count >= 0; ++it) {
            snprintf(buf, sizeof(buf) - 1, "--- %lld %s (%.2f%%), %lld sample%s\n",
                     it->counter, units_str, it->counter * cpercent,
                     it->samples, it->samples == 1 ? "" : "s");
            out << buf;

            CallTrace* trace = it->trace;
            for (int j = 0; j < trace->num_frames; j++) {
                const char* frame_name = fn.name(trace->frames[j]);
                snprintf(buf, sizeof(buf) - 1, "  [%2d] %s\n", j, frame_name);
                out << buf;
            }
            out << "\n";
        }
    }

    // Print top methods
    if (args._dump_flat > 0) {
        std::map<std::string, MethodSample> histogram;
        for (std::vector<CallTraceSample>::const_iterator it = samples.begin(); it != samples.end(); ++it) {
            const char* frame_name = fn.name(it->trace->frames[0]);
            histogram[frame_name].add(it->samples, it->counter);
        }

        std::vector<NamedMethodSample> methods(histogram.begin(), histogram.end());
        std::sort(methods.begin(), methods.end(), sortByCounter);

        snprintf(buf, sizeof(buf) - 1, "%12s  percent  samples  top\n"
                                       "  ----------  -------  -------  ---\n", units_str);
        out << buf;

        int max_count = args._dump_flat;
        for (std::vector<NamedMethodSample>::const_iterator it = methods.begin(); it != methods.end() && --max_count >= 0; ++it) {
            snprintf(buf, sizeof(buf) - 1, "%12lld  %6.2f%%  %7lld  %s\n",
                     it->second.counter, it->second.counter * cpercent, it->second.samples, it->first.c_str());
            out << buf;
        }
    }
}

time_t Profiler::addTimeout(time_t start, int timeout) {
    if (timeout == 0) {
        return (time_t)0x7fffffff;
    } else if (timeout > 0) {
        return start + timeout;
    }

    struct tm t;
    localtime_r(&start, &t);

    int hh = (timeout >> 16) & 0xff;
    if (hh < 24) {
        t.tm_hour = hh;
    }
    int mm = (timeout >> 8) & 0xff;
    if (mm < 60) {
        t.tm_min = mm;
    }
    int ss = timeout & 0xff;
    if (ss < 60) {
        t.tm_sec = ss;
    }

    time_t result = mktime(&t);
    if (result <= start) {
        result += (hh < 24 ? 86400 : (mm < 60 ? 3600 : 60));
    }
    return result;
}

void Profiler::startTimer(int timeout) {
    _timer_is_running = true;
    if (pthread_create(&_timer_thread, NULL, timerThreadEntry, (void*)(intptr_t)timeout) != 0) {
        Log::warn("Unable to create Profiler timer thread");
        _timer_is_running = false;
    }
}

void Profiler::stopTimer() {
    if (_timer_is_running) {
        _timer_is_running = false;
        if (pthread_self() == _timer_thread) {
            pthread_detach(_timer_thread);
        } else {
            pthread_kill(_timer_thread, WAKEUP_SIGNAL);
            pthread_join(_timer_thread, NULL);
        }
    }
}

void Profiler::timerLoop(int timeout) {
    u64 stop_micros = addTimeout(_start_time, timeout) * 1000000ULL;
    u64 current_time = OS::nanotime();
    u64 sleep_until = current_time + (_jfr.active() || timeout <= 0 ? 1000000000 : timeout * 1000000000ULL);

    while (_timer_is_running) {
        while ((current_time = OS::nanotime()) < sleep_until) {
            OS::sleep(sleep_until - current_time);
            if (!_timer_is_running) return;
        }

        u64 wall_time = OS::micros();
        if (wall_time >= stop_micros) {
            VM::restartProfiler();
            return;
        }

        bool need_switch_chunk = _jfr.timerTick(wall_time);
        if (need_switch_chunk) {
            // Flush under profiler state lock
            flushJfr();
        }

        sleep_until = current_time + 1000000000;
    }
}

void* Profiler::timerThreadEntry(void* arg) {
    VM::attachThread("Async-profiler Timer");
    instance()->timerLoop((int)(intptr_t)arg);
    VM::detachThread();
    return NULL;
}

Error Profiler::runInternal(Arguments& args, std::ostream& out) {
    switch (args._action) {
        case ACTION_START:
        case ACTION_RESUME: {
            Error error = start(args, args._action == ACTION_START);
            if (error) {
                return error;
            }
            out << "Profiling started\n";
            break;
        }
        case ACTION_STOP: {
            Error error = stop();
            if (args._output == OUTPUT_NONE) {
                if (error) {
                    return error;
                }
                out << "Profiling stopped after " << uptime() << " seconds. No dump options specified\n";
                break;
            }
            // Fall through
        }
        case ACTION_DUMP: {
            Error error = dump(out, args);
            if (error) {
                return error;
            }
            break;
        }
        case ACTION_CHECK: {
            Error error = check(args);
            if (error) {
                return error;
            }
            out << "OK\n";
            break;
        }
        case ACTION_STATUS: {
            MutexLocker ml(_state_lock);
            if (_state == RUNNING) {
                out << "Profiling is running for " << uptime() << " seconds\n";
            } else {
                out << "Profiler is not active\n";
            }
            break;
        }
        case ACTION_LIST: {
            out << "Basic events:\n";
            out << "  " << EVENT_CPU << "\n";
            out << "  " << EVENT_ALLOC << "\n";
            out << "  " << EVENT_LOCK << "\n";
            out << "  " << EVENT_WALL << "\n";
            out << "  " << EVENT_ITIMER << "\n";

            out << "Java method calls:\n";
            out << "  ClassName.methodName\n";

            if (PerfEvents::supported()) {
                out << "Perf events:\n";
                // The first perf event is "cpu" which is already printed
                for (int event_id = 1; ; event_id++) {
                    const char* event_name = PerfEvents::getEventName(event_id);
                    if (event_name == NULL) break;
                    out << "  " << event_name << "\n";
                }
            }
            break;
        }
        case ACTION_VERSION:
            out << PROFILER_VERSION;
            out.flush();
            break;
        case ACTION_FULL_VERSION:
            out << FULL_VERSION_STRING;
            break;
        default:
            break;
    }
    return Error::OK;
}

Error Profiler::run(Arguments& args) {
    if (!args.hasOutputFile()) {
        return runInternal(args, std::cout);
    } else {
        std::ofstream out(args.file(), std::ios::out | std::ios::trunc);
        if (!out.is_open()) {
            return Error("Could not open output file");
        }
        Error error = runInternal(args, out);
        out.close();
        return error;
    }
}

Error Profiler::restart(Arguments& args) {
    MutexLocker ml(_state_lock);

    Error error = stop();
    if (error) {
        return error;
    }

    if (args._file != NULL && args._output != OUTPUT_NONE && args._output != OUTPUT_JFR) {
        std::ofstream out(args.file(), std::ios::out | std::ios::trunc);
        if (!out.is_open()) {
            return Error("Could not open output file");
        }
        error = dump(out, args);
        out.close();
        if (error) {
            return error;
        }
    }

    if (args._loop) {
        return start(args, true);
    }

    return Error::OK;
}

void Profiler::shutdown(Arguments& args) {
    MutexLocker ml(_state_lock);

    // The last chance to dump profile before VM terminates
    if (_state == RUNNING) {
        args._action = ACTION_STOP;
        Error error = run(args);
        if (error) {
            Log::error("%s", error.message());
        }
    }

    _state = TERMINATED;
}<|MERGE_RESOLUTION|>--- conflicted
+++ resolved
@@ -297,14 +297,7 @@
 
     // Use PerfEvents stack walker for execution samples, or basic stack walker for other events
     if (event_type == 0 && _engine == &perf_events) {
-<<<<<<< HEAD
-        native_frames = PerfEvents::walk(tid, callchain, MAX_NATIVE_FRAMES, last_pc);
-        if (_cstack == CSTACK_DWARF) {
-            native_frames += StackWalker::walkDwarf(ucontext, callchain + native_frames, MAX_NATIVE_FRAMES - native_frames, last_pc);
-        }
-=======
-        native_frames = PerfEvents::walk(tid, ucontext, callchain, MAX_NATIVE_FRAMES);
->>>>>>> e9b77470
+        native_frames = PerfEvents::walk(tid, ucontext, callchain, MAX_NATIVE_FRAMES, last_pc);
     } else if (_cstack == CSTACK_DWARF) {
         native_frames = StackWalker::walkDwarf(ucontext, callchain, MAX_NATIVE_FRAMES, last_pc);
     } else {
