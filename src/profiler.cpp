--- conflicted
+++ resolved
@@ -728,7 +728,7 @@
         return NULL;
     }
 
-    void** dlopen_entry = (void**)lib->findGlobalOffsetEntry((const void*)dlopen);
+    void** dlopen_entry = lib->findGlobalOffsetEntry((void*)dlopen);
 
 #ifdef __x86_64__
     if (dlopen_entry == NULL) {
@@ -951,17 +951,8 @@
         return Error("Could not find VMThread bridge. Unsupported JVM?");
     }
 
-<<<<<<< HEAD
     if (_dlopen_entry == NULL && (_dlopen_entry = prepareLibraryTrap()) == NULL) {
         return Error("Could not set dlopen hook. Unsupported JVM?");
-=======
-    if (_dlopen_entry == NULL) {
-        CodeCache* lib = findJvmLibrary("libj9prt");
-        if (lib == NULL || (_dlopen_entry = lib->findGlobalOffsetEntry((void*)dlopen)) == NULL) {
-            return Error("Could not set dlopen hook. Unsupported JVM?");
-        }
-        Symbols::makePatchable(lib);
->>>>>>> 8032daa4
     }
 
     if (!VMStructs::hasDebugSymbols() && !VM::isOpenJ9()) {
