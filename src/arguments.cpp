--- conflicted
+++ resolved
@@ -40,7 +40,6 @@
 // The format of the string is:
 //     arg[,arg...]
 // where arg is one of the following options:
-<<<<<<< HEAD
 //     start                   - start profiling
 //     resume                  - start or resume profiling without resetting collected data
 //     stop                    - stop profiling
@@ -78,7 +77,7 @@
 //     interval=N              - sampling interval in ns (default: 10'000'000, i.e. 10 ms)
 //     jstackdepth=N           - maximum Java stack depth (default: 2048)
 //     signal=N                - use alternative signal for cpu or wall clock profiling
-//     features=LIST           - advanced stack trace features (vtable, comptask, pcaddr)"
+//     features=LIST           - advanced stack trace features (mixed, vtable, comptask, pcaddr)"
 //     safemode=BITS           - disable stack recovery techniques (default: 0, i.e. everything enabled)
 //     file=FILENAME           - output file name for dumping
 //     log=FILENAME            - log warnings and errors to the given dedicated stream
@@ -113,80 +112,6 @@
 //     reverse                 - generate stack-reversed FlameGraph / Call tree (defaults to icicle graph)
 //     inverted                - toggles the layout for reversed stacktraces from icicle to flamegraph
 //                               and for default stacktraces from flamegraph to icicle
-=======
-//     start              - start profiling
-//     resume             - start or resume profiling without resetting collected data
-//     stop               - stop profiling
-//     dump               - dump collected data without stopping profiling session
-//     check              - check if the specified profiling event is available
-//     status             - print profiling status (inactive / running for X seconds)
-//     meminfo            - print profiler memory stats
-//     list               - show the list of available profiling events
-//     version            - display the agent version
-//     event=EVENT        - which event to trace (cpu, wall, cache-misses, etc.)
-//     alloc[=BYTES]      - profile allocations with BYTES interval
-//     live               - build allocation profile from live objects only
-//     nativemem[=BYTES]  - profile native allocations with BYTES interval
-//     nofree             - do not collect free calls in native allocation profiling
-//     latency[=DURATION] - Java method latency profiling threshold
-//     lock[=DURATION]    - profile contended locks overflowing the DURATION ns bucket (default: 10us)
-//     wall[=NS]          - run wall clock profiling together with CPU profiling
-//     nobatch            - legacy wall clock sampling without batch events
-//     proc[=S]           - collect process stats (default: 30s)
-//     collapsed          - dump collapsed stacks (the format used by FlameGraph script)
-//     flamegraph         - produce Flame Graph in HTML format
-//     tree               - produce call tree in HTML format
-//     jfr                - dump events in Java Flight Recorder format
-//     jfropts=OPTIONS    - JFR recording options: numeric bitmask or 'mem'
-//     jfrsync[=CONFIG]   - start Java Flight Recording with the given config along with the profiler
-//     traces[=N]         - dump top N call traces
-//     flat[=N]           - dump top N methods (aka flat profile)
-//     otlp               - dump in OpenTelemetry format
-//     samples            - count the number of samples (default)
-//     total              - count the total value (time, bytes, etc.) instead of samples
-//     chunksize=N        - approximate size of JFR chunk in bytes (default: 100 MB)
-//     chunktime=N        - duration of JFR chunk in seconds (default: 1 hour)
-//     timeout=TIME       - automatically stop profiler at TIME (absolute or relative)
-//     loop=TIME          - run profiler in a loop (continuous profiling)
-//     interval=N         - sampling interval in ns (default: 10'000'000, i.e. 10 ms)
-//     jstackdepth=N      - maximum Java stack depth (default: 2048)
-//     signal=N           - use alternative signal for cpu or wall clock profiling
-//     features=LIST      - advanced stack trace features (mixed, vtable, comptask, pcaddr)"
-//     safemode=BITS      - disable stack recovery techniques (default: 0, i.e. everything enabled)
-//     file=FILENAME      - output file name for dumping
-//     log=FILENAME       - log warnings and errors to the given dedicated stream
-//     loglevel=LEVEL     - logging level: TRACE, DEBUG, INFO, WARN, ERROR, or NONE
-//     quiet              - do not log "Profiling started/stopped" message
-//     server=ADDRESS     - start insecure HTTP server at ADDRESS/PORT
-//     filter=FILTER      - thread filter
-//     threads            - profile different threads separately
-//     sched              - group threads by scheduling policy
-//     cstack=MODE        - how to collect C stack frames in addition to Java stack
-//                          MODE is 'fp', 'dwarf', 'lbr', 'vm' or 'no'
-//     clock=SOURCE       - clock source for JFR timestamps: 'tsc' or 'monotonic'
-//     alluser            - include only user-mode events
-//     fdtransfer         - use fdtransfer to pass fds to the profiler
-//     target-cpu=CPU     - sample threads on a specific CPU (perf_events only, default: -1)
-//     record-cpu         - record which cpu a sample was taken on
-//     simple             - simple class names instead of FQN
-//     dot                - dotted class names
-//     norm               - normalize names of hidden classes / lambdas
-//     sig                - print method signatures
-//     ann                - annotate Java methods
-//     lib                - prepend library names
-//     mcache             - max age of jmethodID cache (default: 0 = disabled)
-//     include=PATTERN    - include stack traces containing PATTERN
-//     exclude=PATTERN    - exclude stack traces containing PATTERN
-//     begin=FUNCTION     - begin profiling when FUNCTION is executed
-//     end=FUNCTION       - end profiling when FUNCTION is executed
-//     nostop             - do not stop profiling outside --begin/--end window
-//     ttsp               - only time-to-safepoint profiling
-//     title=TITLE        - FlameGraph title
-//     minwidth=PCT       - FlameGraph minimum frame width in percent
-//     reverse            - generate stack-reversed FlameGraph / Call tree (defaults to icicle graph)
-//     inverted           - toggles the layout for reversed stacktraces from icicle to flamegraph
-//                          and for default stacktraces from flamegraph to icicle
->>>>>>> 5aee9cdb
 //
 // It is possible to specify multiple dump options at the same time
 
