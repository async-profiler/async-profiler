--- conflicted
+++ resolved
@@ -106,14 +106,10 @@
 //     nostop           - do not stop profiling outside --begin/--end window
 //     title=TITLE      - FlameGraph title
 //     minwidth=PCT     - FlameGraph minimum frame width in percent
-<<<<<<< HEAD
-//     reverse          - generate stack-reversed FlameGraph / Call tree
-//     target-cpu=CPU   - sample threads on a specific CPU (`-e cpu` only, default: -1)
-=======
 //     reverse          - generate stack-reversed FlameGraph / Call tree (defaults to icicle graph)
 //     inverted         - toggles the layout for reversed stacktraces from icicle to flamegraph
 //                        and for default stacktraces from flamegraph to icicle
->>>>>>> fe1bc66d
+//     target-cpu=CPU   - sample threads on a specific CPU (`-e cpu` only, default: -1)
 //
 // It is possible to specify multiple dump options at the same time
 
