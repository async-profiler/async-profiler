--- conflicted
+++ resolved
@@ -44,11 +44,7 @@
 //     traces[=N]    - dump top N call traces
 //     flat[=N]      - dump top N methods (aka flat profile)
 //     interval=N    - sampling interval in ns (default: 1'000'000, i.e. 1 ms)
-<<<<<<< HEAD
-//     jstackdepth=N - java stack depth (default: MAX_STACK_FRAMES, will be ignored if the option is greater than default)
-=======
 //     jstackdepth=N - maximum Java stack depth (default: MAX_STACK_FRAMES)
->>>>>>> 9b077a4f
 //     framebuf=N    - size of the buffer for stack frames (default: 1'000'000)
 //     threads       - profile different threads separately
 //     simple        - simple class names instead of FQN
@@ -110,11 +106,7 @@
                 return Error("interval must be > 0");
             }
         } else if (strcmp(arg, "jstackdepth") == 0) {
-<<<<<<< HEAD
-            if (value == NULL || (_jstackdepth = atol(value)) <= 0) {
-=======
             if (value == NULL || (_jstackdepth = atoi(value)) <= 0) {
->>>>>>> 9b077a4f
                 return Error("jstackdepth must be > 0");
             }
         } else if (strcmp(arg, "framebuf") == 0) {
