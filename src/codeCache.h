/*
 * Copyright 2017 Andrei Pangin
 *
 * Licensed under the Apache License, Version 2.0 (the "License");
 * you may not use this file except in compliance with the License.
 * You may obtain a copy of the License at
 *
 *     http://www.apache.org/licenses/LICENSE-2.0
 *
 * Unless required by applicable law or agreed to in writing, software
 * distributed under the License is distributed on an "AS IS" BASIS,
 * WITHOUT WARRANTIES OR CONDITIONS OF ANY KIND, either express or implied.
 * See the License for the specific language governing permissions and
 * limitations under the License.
 */

#ifndef _CODECACHE_H
#define _CODECACHE_H

#include <jvmti.h>


#define NO_MIN_ADDRESS  ((const void*)-1)
#define NO_MAX_ADDRESS  ((const void*)0)

typedef bool (*NamePredicate)(const char* name);

const int INITIAL_CODE_CACHE_CAPACITY = 1000;


class NativeFunc {
  private:
    short _lib_index;
    char _mark;
    char _reserved;
    char _name[0];

    static NativeFunc* from(const char* name) {
        return (NativeFunc*)(name - sizeof(NativeFunc));
    }

  public:
    static char* create(const char* name, short lib_index);
    static void destroy(char* name);

    static short libIndex(const char* name) {
        return from(name)->_lib_index;
    }

    static bool isMarked(const char* name) {
        return from(name)->_mark != 0;
    }

    static void mark(const char* name) {
        from(name)->_mark = 1;
    }
};


class FrameDesc;

class CodeBlob {
  public:
    const void* _start;
    const void* _end;
    char* _name;

    static int comparator(const void* c1, const void* c2) {
        CodeBlob* cb1 = (CodeBlob*)c1;
        CodeBlob* cb2 = (CodeBlob*)c2;
        if (cb1->_start < cb2->_start) {
            return -1;
        } else if (cb1->_start > cb2->_start) {
            return 1;
        } else if (cb1->_end == cb2->_end) {
            return 0;
        } else {
            return cb1->_end > cb2->_end ? -1 : 1;
        }
    }
};


class FrameDesc;

class CodeCache {
  protected:
    char* _name;
    short _lib_index;
    const void* _min_address;
    const void* _max_address;

    const void** _got_start;
    const void** _got_end;

    FrameDesc* _dwarf_table;
    int _dwarf_table_length;

    int _capacity;
    int _count;
    CodeBlob* _blobs;

    void expand();

  public:
    CodeCache(const char* name,
              short lib_index = -1,
              const void* min_address = NO_MIN_ADDRESS,
              const void* max_address = NO_MAX_ADDRESS);

    ~CodeCache();

    const char* name() const {
        return _name;
    }

    const void* minAddress() const {
        return _min_address;
    }

<<<<<<< HEAD
    void add(const void* start, int length, jmethodID method, bool update_bounds = false);
    void remove(const void* start, jmethodID method);
    void updateBounds(const void* start, const void* end);
    jmethodID find(const void* address);
};


class NativeCodeCache : public CodeCache {
  private:
    char* _name;
    short _lib_index;

    const void** _got_start;
    const void** _got_end;

    FrameDesc* _dwarf_table;
    int _dwarf_table_length;

    static char* encodeLibrarySymbol(const char* name, short lib_index);

  public:
    NativeCodeCache(const char* name,
                    short lib_index = -1,
                    const void* min_address = NO_MIN_ADDRESS,
                    const void* max_address = NO_MAX_ADDRESS);

    ~NativeCodeCache();

    const char* name() const {
        return _name;
    }

    const void* minAddress() const {
        return _min_address;
    }

    const void* maxAddress() const {
        return _max_address;
=======
    const void* maxAddress() const {
        return _max_address;
    }

    bool contains(const void* address) const {
        return address >= _min_address && address < _max_address;
    }

    const void** gotStart() const {
        return _got_start;
    }

    const void** gotEnd() const {
        return _got_end;
>>>>>>> e8944201
    }

    const void** gotStart() const {
        return _got_start;
    }

    const void** gotEnd() const {
        return _got_end;
    }

    void setGlobalOffsetTable(const void* start, unsigned int size) {
        _got_start = (const void**) start;
        _got_end = (const void**) ((const char*)start + size);
    }

    void add(const void* start, int length, const char* name, bool update_bounds = false);
    void updateBounds(const void* start, const void* end);
    void sort();
    void mark(NamePredicate predicate);

    const char* find(const void* address);
    const char* binarySearch(const void* address);
    const void* findSymbol(const char* name);
    const void* findSymbolByPrefix(const char* prefix);
    const void* findSymbolByPrefix(const char* prefix, int prefix_len);
    const void** findGOTEntry(const void* address);

    void setDwarfTable(FrameDesc* table, int length);
    FrameDesc* findFrameDesc(const void* pc);

    void setGlobalOffsetTable(const void* start, unsigned int size);
    const void** findGlobalOffsetEntry(const void* address);

    void setDwarfTable(FrameDesc* table, int length);
    FrameDesc* findFrameDesc(const void* pc);
};

#endif // _CODECACHE_H<|MERGE_RESOLUTION|>--- conflicted
+++ resolved
@@ -56,8 +56,6 @@
     }
 };
 
-
-class FrameDesc;
 
 class CodeBlob {
   public:
@@ -118,46 +116,6 @@
         return _min_address;
     }
 
-<<<<<<< HEAD
-    void add(const void* start, int length, jmethodID method, bool update_bounds = false);
-    void remove(const void* start, jmethodID method);
-    void updateBounds(const void* start, const void* end);
-    jmethodID find(const void* address);
-};
-
-
-class NativeCodeCache : public CodeCache {
-  private:
-    char* _name;
-    short _lib_index;
-
-    const void** _got_start;
-    const void** _got_end;
-
-    FrameDesc* _dwarf_table;
-    int _dwarf_table_length;
-
-    static char* encodeLibrarySymbol(const char* name, short lib_index);
-
-  public:
-    NativeCodeCache(const char* name,
-                    short lib_index = -1,
-                    const void* min_address = NO_MIN_ADDRESS,
-                    const void* max_address = NO_MAX_ADDRESS);
-
-    ~NativeCodeCache();
-
-    const char* name() const {
-        return _name;
-    }
-
-    const void* minAddress() const {
-        return _min_address;
-    }
-
-    const void* maxAddress() const {
-        return _max_address;
-=======
     const void* maxAddress() const {
         return _max_address;
     }
@@ -172,20 +130,6 @@
 
     const void** gotEnd() const {
         return _got_end;
->>>>>>> e8944201
-    }
-
-    const void** gotStart() const {
-        return _got_start;
-    }
-
-    const void** gotEnd() const {
-        return _got_end;
-    }
-
-    void setGlobalOffsetTable(const void* start, unsigned int size) {
-        _got_start = (const void**) start;
-        _got_end = (const void**) ((const char*)start + size);
     }
 
     void add(const void* start, int length, const char* name, bool update_bounds = false);
@@ -198,10 +142,6 @@
     const void* findSymbol(const char* name);
     const void* findSymbolByPrefix(const char* prefix);
     const void* findSymbolByPrefix(const char* prefix, int prefix_len);
-    const void** findGOTEntry(const void* address);
-
-    void setDwarfTable(FrameDesc* table, int length);
-    FrameDesc* findFrameDesc(const void* pc);
 
     void setGlobalOffsetTable(const void* start, unsigned int size);
     const void** findGlobalOffsetEntry(const void* address);
