/*
 * Copyright The async-profiler authors
 * SPDX-License-Identifier: Apache-2.0
 */

// Code for demangling Rust symbols. This code is mostly
// a line-by-line translation of the Rust code in `rustc-demangle`.

// you can find the latest version of this code in https://github.com/rust-lang/rustc-demangle

#include <stdint.h>
#include <stddef.h>
#include <string.h>
#include <stdbool.h>
#include <sys/param.h>
#include <stdio.h>

#include "rustDemangle.h"

#if defined(__GNUC__) || defined(__clang__)
#define NODISCARD __attribute__((warn_unused_result))
#else
#define NODISCARD
#endif

#define MAX_DEPTH 500

typedef enum {
    DemangleOk,
    DemangleInvalid,
    DemangleRecursed,
    DemangleBug,
} demangle_status;

struct demangle_v0 {
    const char *mangled;
    size_t mangled_len;
};

struct demangle_legacy {
    const char *mangled;
    size_t mangled_len;
    size_t elements;
};

// private version of memrchr to avoid _GNU_SOURCE
static void *demangle_memrchr(const void *s, int c, size_t n) {
    const uint8_t *s_ = (uint8_t *)s;
    for (; n != 0; n--) {
        if (s_[n-1] == c) {
            return (void*)&s_[n-1];
        }
    }
    return NULL;
}


static bool unicode_iscontrol(uint32_t ch) {
    // this is *technically* a unicode table, but
    // some unicode properties are simpler than you might think
    return ch < 0x20 || (ch >= 0x7f && ch < 0xa0);
}

// "good enough" tables, the only consequence is that when printing
// *constant strings*, some characters are printed as `\u{abcd}` rather than themselves.
//
// I'm leaving these here to allow easily replacing them with actual
// tables if desired.
static bool unicode_isprint(uint32_t ch) {
    if (ch < 0x20) {
        return false;
    }
    if (ch < 0x7f) {
        return true;
    }
    return false;
}

static bool unicode_isgraphemextend(uint32_t ch) {
    (void)ch;
    return false;
}

static bool str_isascii(const char *s, size_t s_len) {
    for (size_t i = 0; i < s_len; i++) {
        if (s[i] & 0x80) {
            return false;
        }
    }

    return true;
}

typedef enum {
    PunycodeOk,
    PunycodeError
} punycode_status;

struct parser {
    // the parser assumes that `sym` has a safe "terminating byte". It might be NUL,
    // but it might also be something else if a symbol is "truncated".
    const char *sym;
    size_t sym_len;
    size_t next;
    uint32_t depth;
};

struct printer {
    demangle_status status; // if status == 0 parser is valid
    struct parser parser;
    char *out; // NULL for no output [in which case out_len is not decremented]
    size_t out_len;
    uint32_t bound_lifetime_depth;
    bool alternate;
};

static NODISCARD overflow_status printer_print_path(struct printer *printer, bool in_value);
static NODISCARD overflow_status printer_print_type(struct printer *printer);
static NODISCARD overflow_status printer_print_const(struct printer *printer, bool in_value);

static NODISCARD demangle_status try_parse_path(struct parser *parser) {
    struct printer printer = {
        DemangleOk,
        *parser,
        NULL,
        SIZE_MAX,
        0,
        false
    };
    overflow_status ignore = printer_print_path(&printer, false); // can't fail since no output
    (void)ignore;
    *parser = printer.parser;
    return printer.status;
}

NODISCARD static demangle_status rust_demangle_v0_demangle(const char *s, size_t s_len, struct demangle_v0 *res, const char **rest) {
    if (s_len > strlen(s)) {
        // s_len only exists to shorten the string, this is not a buffer API
        return DemangleInvalid;
    }

    const char *inner;
    size_t inner_len;
    if (s_len >= 2 && !strncmp(s, "_R", strlen("_R"))) {
        inner = s+2;
        inner_len = s_len - 2;
    } else if (s_len >= 1 && !strncmp(s, "R", strlen("R"))) {
        // On Windows, dbghelp strips leading underscores, so we accept "R..."
        // form too.
        inner = s+1;
        inner_len = s_len - 1;
    } else if (s_len >= 3 && !strncmp(s, "__R", strlen("__R"))) {
        // On OSX, symbols are prefixed with an extra _
        inner = s+3;
        inner_len = s_len - 3;
    } else {
        return DemangleInvalid;
    }

    // Paths always start with uppercase characters.
    if (*inner < 'A' || *inner > 'Z') {
        return DemangleInvalid;
    }

    if (!str_isascii(inner, inner_len)) {
        return DemangleInvalid;
    }

    struct parser parser = { inner, inner_len, 0, 0 };

    demangle_status status = try_parse_path(&parser);
    if (status != DemangleOk) return status;
    char next = parser.sym[parser.next];

    // Instantiating crate (paths always start with uppercase characters).
    if (parser.next < parser.sym_len && next >= 'A' && next <= 'Z') {
        status = try_parse_path(&parser);
        if (status != DemangleOk) return status;
    }

    res->mangled = inner;
    res->mangled_len = inner_len;
    if (rest) {
        *rest = parser.sym + parser.next;
    }

    return DemangleOk;
}

// This might require `len` to be up to 3 characters bigger than the real output len in case of utf-8
NODISCARD static overflow_status rust_demangle_v0_display_demangle(struct demangle_v0 res, char *out, size_t len, bool alternate) {
    struct printer printer = {
        DemangleOk,
        {
            res.mangled,
            res.mangled_len,
            0,
            0
        },
        out,
        len,
        0,
        alternate
    };
    if (printer_print_path(&printer, true) == OverflowOverflow) {
        return OverflowOverflow;
    }
    if (printer.out_len < OVERFLOW_MARGIN) {
        return OverflowOverflow;
    }
    *printer.out = '\0';
    return OverflowOk;
}

static size_t code_to_utf8(unsigned char *buffer, uint32_t code)
{
    if (code <= 0x7F) {
        buffer[0] = code;
        return 1;
    }
    if (code <= 0x7FF) {
        buffer[0] = 0xC0 | (code >> 6);            /* 110xxxxx */
        buffer[1] = 0x80 | (code & 0x3F);          /* 10xxxxxx */
        return 2;
    }
    if (code <= 0xFFFF) {
        buffer[0] = 0xE0 | (code >> 12);           /* 1110xxxx */
        buffer[1] = 0x80 | ((code >> 6) & 0x3F);   /* 10xxxxxx */
        buffer[2] = 0x80 | (code & 0x3F);          /* 10xxxxxx */
        return 3;
    }
    if (code <= 0x10FFFF) {
        buffer[0] = 0xF0 | (code >> 18);           /* 11110xxx */
        buffer[1] = 0x80 | ((code >> 12) & 0x3F);  /* 10xxxxxx */
        buffer[2] = 0x80 | ((code >> 6) & 0x3F);   /* 10xxxxxx */
        buffer[3] = 0x80 | (code & 0x3F);          /* 10xxxxxx */
        return 4;
    }
    return 0;
}


// return length of char at byte, or SIZE_MAX if invalid. buf should have 4 valid characters
static NODISCARD size_t utf8_next_char(uint8_t *s, uint32_t *ch) {
    uint8_t byte = *s;
    // UTF8-1      = %x00-7F
    // UTF8-2      = %xC2-DF UTF8-tail
    // UTF8-3      = %xE0 %xA0-BF UTF8-tail / %xE1-EC 2( UTF8-tail ) /
    //               %xED %x80-9F UTF8-tail / %xEE-EF 2( UTF8-tail )
    // UTF8-4      = %xF0 %x90-BF 2( UTF8-tail ) / %xF1-F3 3( UTF8-tail ) /
    //               %xF4 %x80-8F 2( UTF8-tail )
    if (byte < 0x80) {
        *ch = byte;
        return 1;
    } else if (byte < 0xc2) {
        return SIZE_MAX;
    } else if (byte < 0xe0) {
        if (s[1] >= 0x80 && s[1] < 0xc0) {
            *ch = ((byte&0x1f)<<6) + (s[1] & 0x3f);
            return 2;
        }
        return SIZE_MAX;
    } if (byte < 0xf0) {
        if (!(s[1] >= 0x80 && s[1] < 0xc0) || !(s[2] >= 0x80 && s[2] < 0xc0)) {
            return SIZE_MAX; // basic validation
        }
        if (byte == 0xe0 && s[1] < 0xa0) {
            return SIZE_MAX; // overshort
        }
        if (byte == 0xed && s[1] >= 0xa0) {
            return SIZE_MAX; // surrogate
        }
        *ch = ((byte&0x0f)<<12) + ((s[1] & 0x3f)<<6) + (s[2] & 0x3f);
        return 3;
    } else if (byte < 0xf5) {
        if (!(s[1] >= 0x80 && s[1] < 0xc0) || !(s[2] >= 0x80 && s[2] < 0xc0) || !(s[3] >= 0x80 && s[3] < 0xc0)) {
            return SIZE_MAX; // basic validation
        }
        if (byte == 0xf0 && s[1] < 0x90) {
            return SIZE_MAX; // overshort
        }
        if (byte == 0xf4 && s[1] >= 0x90) {
            return SIZE_MAX; // over max
        }
        *ch = ((byte&0x07)<<18) + ((s[1] & 0x3f)<<12) + ((s[2] & 0x3f)<<6) + (s[3]&0x3f);
        return 4;
    } else {
        return SIZE_MAX;
    }
}

static NODISCARD bool validate_char(uint32_t n) {
    return ((n ^ 0xd800) - 0x800) < 0x110000 - 0x800;
}

#define SMALL_PUNYCODE_LEN 128

static NODISCARD punycode_status punycode_decode(const char *start, size_t ascii_len, const char *punycode_start, size_t punycode_len, uint32_t (*out_)[SMALL_PUNYCODE_LEN], size_t *out_len) {
    uint32_t *out = *out_;

    if (punycode_len == 0) {
        return PunycodeError;
    }

    if (ascii_len > SMALL_PUNYCODE_LEN) {
        return PunycodeError;
    }
    for (size_t i = 0; i < ascii_len; i++) {
        out[i] = start[i];
    }
    size_t len = ascii_len;

    size_t base = 36, t_min = 1, t_max = 26, skew = 38, damp = 700, bias = 72, i = 0, n = 0x80;
    for (;;) {
        size_t delta = 0, w = 1, k = 0;
        for (;;) {
            k += base;
            size_t biased = k < bias ? 0 : k - bias;
            size_t t = MIN(MAX(biased, t_min), t_max);
            size_t d;
            if (punycode_len == 0) {
                return PunycodeError;
            }
            char nx = *punycode_start++;
            punycode_len--;
            if ('a' <= nx && nx <= 'z') {
                d = nx - 'a';
            } else if ('0' <= nx && nx <= '9') {
                d = 26 + (nx - '0');
            } else {
                return PunycodeError;
            }
            if (w == 0 || d > SIZE_MAX / w || d*w > SIZE_MAX - delta) {
                return PunycodeError;
            }
            delta += d * w;
            if (d < t) {
                break;
            }
            if (base < t || w == 0 || (base - t) > SIZE_MAX / w) {
                return PunycodeError;
            }
            w *= (base - t);
        }

        len += 1;
        if (i > SIZE_MAX - delta) {
            return PunycodeError;
        }
        i += delta;
        if (n > SIZE_MAX - i / len) {
            return PunycodeError;
        }
        n += i / len;
        i %= len;

        // char validation
        if (n > UINT32_MAX || !validate_char((uint32_t)n)) {
            return PunycodeError;
        }

        // insert new character
        if (len > SMALL_PUNYCODE_LEN) {
            return PunycodeError;
        }
        memmove(out + i + 1, out + i, (len - i - 1) * sizeof(uint32_t));
        out[i] = (uint32_t)n;

        // start i index at incremented position
        i++;

        // If there are no more deltas, decoding is complete.
        if (punycode_len == 0) {
            *out_len = len;
            return PunycodeOk;
        }

        // Perform bias adaptation.
        delta /= damp;
        damp = 2;

        delta += delta / len;
        k = 0;
        while (delta > ((base - t_min) * t_max) / 2) {
            delta /= base - t_min;
            k += base;
        }
        bias = k + ((base - t_min + 1) * delta) / (delta + skew);
    }
}

struct ident {
    const char *ascii_start;
    size_t ascii_len;
    const char *punycode_start;
    size_t punycode_len;
};

static NODISCARD overflow_status display_ident(const char *ascii_start, size_t ascii_len, const char *punycode_start, size_t punycode_len, uint8_t *out, size_t *out_len) {
    uint32_t outbuf[SMALL_PUNYCODE_LEN];

    size_t wide_len;
    size_t out_buflen = *out_len;

    if (punycode_len == 0) {
        if (ascii_len > out_buflen) {
            return OverflowOverflow;
        }
        memcpy(out, ascii_start, ascii_len);
        *out_len = ascii_len;
    } else if (punycode_decode(ascii_start, ascii_len, punycode_start, punycode_len, &outbuf, &wide_len) == PunycodeOk) {
        size_t narrow_len = 0;
        for (size_t i = 0; i < wide_len; i++) {
            if (out_buflen - narrow_len < 4) {
                return OverflowOverflow;
            }
            unsigned char *pos = &out[narrow_len];
            narrow_len += code_to_utf8(pos, outbuf[i]);
        }
        *out_len = narrow_len;
    } else {
        size_t narrow_len = 0;
        if (out_buflen < strlen("punycode{")) {
            return OverflowOverflow;
        }
        memcpy(out, "punycode{", strlen("punycode{"));
        narrow_len = strlen("punycode{");
        if (ascii_len > 0) {
            if (out_buflen - narrow_len < ascii_len || out_buflen - narrow_len - ascii_len < 1) {
                return OverflowOverflow;
            }
            memcpy(out + narrow_len, ascii_start, ascii_len);
            narrow_len += ascii_len;
            out[narrow_len] = '-';
            narrow_len++;
        }
        if (out_buflen - narrow_len < punycode_len || out_buflen - narrow_len - punycode_len < 1) {
            return OverflowOverflow;
        }
        memcpy(out + narrow_len, punycode_start, punycode_len);
        narrow_len += punycode_len;
        out[narrow_len] = '}';
        narrow_len++;
        *out_len = narrow_len;
    }

    return OverflowOk;
}

static NODISCARD bool try_parse_uint(const char *buf, size_t len, uint64_t *result) {
    size_t cur = 0;
    for(;cur < len && buf[cur] == '0';cur++);
    uint64_t result_val = 0;
    if (len - cur > 16) return false;
    for(;cur < len;cur++) {
        char c = buf[cur];
        result_val <<= 4;
        if ('0' <= c && c <= '9') {
            result_val += c - '0';
        } else if ('a' <= c && c <= 'f') {
            result_val += 10 + (c - 'a');
        } else {
            return false;
        }
    }
    *result = result_val;
    return true;
}

static NODISCARD bool dinibble2int(const char *buf, uint8_t *result) {
    uint8_t result_val = 0;
    for (int i = 0; i < 2; i++) {
        char c = buf[i];
        result_val <<= 4;
        if ('0' <= c && c <= '9') {
            result_val += c - '0';
        } else if ('a' <= c && c <= 'f') {
            result_val += 10 + (c - 'a');
        } else {
            return false;
        }
    }
    *result = result_val;
    return true;
}


typedef enum {
    NtsOk = 0,
    NtsOverflow = 1,
    NtsInvalid = 2
} nibbles_to_string_status;

// '\u{10ffff}', +margin
#define ESCAPED_SIZE 12

static NODISCARD size_t char_to_string(uint32_t ch, uint8_t quote, bool first, char (*buf)[ESCAPED_SIZE]) {
    // encode the character
    char *escaped_buf = *buf;
    escaped_buf[0] = '\\';
    size_t escaped_len = 2;
    switch (ch) {
        case '\0':
        escaped_buf[1] = '0';
        break;
        case '\t':
        escaped_buf[1] = 't';
        break;
        case '\r':
        escaped_buf[1] = 'r';
        break;
        case '\n':
        escaped_buf[1] = 'n';
        break;
        case '\\':
        escaped_buf[1] = '\\';
        break;
        default:
        if (ch == quote) {
            escaped_buf[1] = ch;
        } else if (!unicode_isprint(ch) || (first && unicode_isgraphemextend(ch))) {
            int hexlen = snprintf(escaped_buf, ESCAPED_SIZE, "\\u{%x}", (unsigned int)ch);
            if (hexlen < 0) {
                return 0; // (snprintf shouldn't fail!)
            }
            escaped_len = hexlen;
        } else {
            // printable character
            escaped_buf[0] = ch;
            escaped_len = 1;
        }
        break;
    }

    return escaped_len;
}

// convert nibbles to a single/double-quoted string
static NODISCARD nibbles_to_string_status nibbles_to_string(const char *buf, size_t len, uint8_t *out, size_t *out_len) {
    uint8_t quote = '"';
    bool first = true;

    if ((len % 2) != 0) {
        return NtsInvalid; // odd number of nibbles
    }

    size_t cur_out_len = 0;

    // write starting quote
    if (out != NULL) {
        cur_out_len = *out_len;
        if (cur_out_len == 0) {
            return NtsOverflow;
        }
        *out++ = quote;
        cur_out_len--;
    }

    uint8_t conv_buf[4] = {0};
    size_t conv_buf_len = 0;
    while (len > 1 || conv_buf_len > 0) {
        while (len > 1 && conv_buf_len < sizeof(conv_buf)) {
            if (!dinibble2int(buf, &conv_buf[conv_buf_len])) {
                return NtsInvalid;
            }
            conv_buf_len++;
            buf += 2;
            len -= 2;
        }

        // conv_buf is full here if possible, process 1 UTF-8 character
        uint32_t ch = 0;
        size_t consumed = utf8_next_char(conv_buf, &ch);
        if (consumed > conv_buf_len) {
            // either SIZE_MAX (invalid UTF-8) or finished input buffer and
            // there are still bytes remaining, in both cases invalid
            return NtsInvalid;
        }

        // "consume" the character
        memmove(conv_buf, conv_buf+consumed, conv_buf_len-consumed);
        conv_buf_len -= consumed;

        char escaped_buf[ESCAPED_SIZE];
        size_t escaped_len = char_to_string(ch, '"', first, &escaped_buf);
        if (out != NULL) {
            if (cur_out_len < escaped_len) {
                return NtsOverflow;
            }
            memcpy(out, escaped_buf, escaped_len);
            out += escaped_len;
            cur_out_len -= escaped_len;
        }
        first = false;
    }

    // write ending quote
    if (out != NULL) {
        if (cur_out_len == 0) {
            return NtsOverflow;
        }
        *out++ = quote;
        cur_out_len--;
        *out_len -= cur_out_len; // subtract remaining space to get used space
    }

    return NtsOk;
}

static const char* basic_type(uint8_t tag) {
    switch(tag) {
        case 'b':
        return "bool";
        case 'c':
        return "char";
        case 'e':
        return "str";
        case 'u':
        return "()";
        case 'a':
        return "i8";
        case 's':
        return "i16";
        case 'l':
        return "i32";
        case 'x':
        return "i64";
        case 'n':
        return "i128";
        case 'i':
        return "isize";
        case 'h':
        return "u8";
        case 't':
        return "u16";
        case 'm':
        return "u32";
        case 'y':
        return "u64";
        case 'o':
        return "u128";
        case 'j':
        return "usize";
        case 'f':
        return "f32";
        case 'd':
        return "f64";
        case 'z':
        return "!";
        case 'p':
        return "_";
        case 'v':
        return "...";
        default:
        return NULL;
    }
}

static NODISCARD demangle_status parser_push_depth(struct parser *parser) {
    parser->depth++;
    if (parser->depth > MAX_DEPTH) {
        return DemangleRecursed;
    } else {
        return DemangleOk;
    }
}

static demangle_status parser_pop_depth(struct parser *parser) {
    parser->depth--;
    return DemangleOk;
}

static uint8_t parser_peek(struct parser const *parser) {
    if (parser->next == parser->sym_len) {
        return 0; // add a "pseudo nul terminator" to avoid peeking past the end of a symbol
    } else {
        return parser->sym[parser->next];
    }
}

static bool parser_eat(struct parser *parser, uint8_t ch) {
    if (parser_peek(parser) == ch) {
        if (ch != 0) { // safety: make sure we don't skip past the NUL terminator
            parser->next++;
        }
        return true;
    } else {
        return false;
    }
}

static uint8_t parser_next(struct parser *parser) {
    // don't advance after end of input, and return an imaginary NUL terminator
    if (parser->next == parser->sym_len) {
        return 0;
    } else {
        return parser->sym[parser->next++];
    }
}

static NODISCARD demangle_status parser_ch(struct parser *parser, uint8_t *next) {
    // don't advance after end of input
    if (parser->next == parser->sym_len) {
        return DemangleInvalid;
    } else {
        *next = parser->sym[parser->next++];
        return DemangleOk;
    }
}

struct buf {
    const char *start;
    size_t len;
};

static NODISCARD demangle_status parser_hex_nibbles(struct parser *parser, struct buf *buf) {
    size_t start = parser->next;
    for (;;) {
        uint8_t ch = parser_next(parser);
        if (ch == '_') {
            break;
        }
        if (!(('0' <= ch && ch <= '9') || ('a' <= ch && ch <= 'f'))) {
            return DemangleInvalid;
        }
    }
    buf->start = parser->sym + start;
    buf->len = parser->next - start - 1; // skip final _
    return DemangleOk;
}

static NODISCARD demangle_status parser_digit_10(struct parser *parser, uint8_t *out) {
    uint8_t ch = parser_peek(parser);
    if ('0' <= ch && ch <= '9') {
        *out = ch - '0';
        parser->next++;
        return DemangleOk;
    } else {
        return DemangleInvalid;
    }
}

static NODISCARD demangle_status parser_digit_62(struct parser *parser, uint64_t *out) {
    uint8_t ch = parser_peek(parser);
    if ('0' <= ch && ch <= '9') {
        *out = ch - '0';
        parser->next++;
        return DemangleOk;
    } else if ('a' <= ch && ch <= 'z') {
        *out = 10 + (ch - 'a');
        parser->next++;
        return DemangleOk;
    } else if ('A' <= ch && ch <= 'Z') {
        *out = 10 + 26 + (ch - 'A');
        parser->next++;
        return DemangleOk;
    } else {
        return DemangleInvalid;
    }
}

static NODISCARD demangle_status parser_integer_62(struct parser *parser, uint64_t *out) {
    if (parser_eat(parser, '_')) {
        *out = 0;
        return DemangleOk;
    }

    uint64_t x = 0;
    demangle_status status;
    while (!parser_eat(parser, '_')) {
        uint64_t d;
        if ((status = parser_digit_62(parser, &d)) != DemangleOk) {
            return status;
        }
        if (x > UINT64_MAX / 62) {
            return DemangleInvalid;
        }
        x *= 62;
        if (x > UINT64_MAX - d) {
            return DemangleInvalid;
        }
        x += d;
    }
    if (x == UINT64_MAX) {
        return DemangleInvalid;
    }
    *out = x + 1;
    return DemangleOk;
}

static NODISCARD demangle_status parser_opt_integer_62(struct parser *parser, uint8_t tag, uint64_t *out) {
    if (!parser_eat(parser, tag)) {
        *out = 0;
        return DemangleOk;
    }

    demangle_status status;
    if ((status = parser_integer_62(parser, out)) != DemangleOk) {
        return status;
    }
    if (*out == UINT64_MAX) {
        return DemangleInvalid;
    }
    *out = *out + 1;
    return DemangleOk;
}

static NODISCARD demangle_status parser_disambiguator(struct parser *parser, uint64_t *out) {
    return parser_opt_integer_62(parser, 's', out);
}

typedef uint8_t parser_namespace_type;

static NODISCARD demangle_status parser_namespace(struct parser *parser, parser_namespace_type *out) {
    uint8_t next = parser_next(parser);
    if ('A' <= next && next <= 'Z') {
        *out = next;
        return DemangleOk;
    } else if ('a' <= next && next <= 'z') {
        *out = 0;
        return DemangleOk;
    } else {
        return DemangleInvalid;
    }
}

static NODISCARD demangle_status parser_backref(struct parser *parser, struct parser *out) {
    size_t start = parser->next;
    if (start == 0) {
        return DemangleBug;
    }
    size_t s_start = start - 1;
    uint64_t i;
    demangle_status status = parser_integer_62(parser, &i);
    if (status != DemangleOk) {
        return status;
    }
    if (i >= s_start) {
        return DemangleInvalid;
    }
    struct parser res = {
        .sym = parser->sym,
        .sym_len = parser->sym_len,
        .next = (size_t)i,
        .depth = parser->depth
    };
    status = parser_push_depth(&res);
    if (status != DemangleOk) {
        return status;
    }
    *out = res;
    return DemangleOk;
}

static NODISCARD demangle_status parser_ident(struct parser *parser, struct ident *out) {
    bool is_punycode = parser_eat(parser, 'u');
    size_t len;
    uint8_t d;
    demangle_status status = parser_digit_10(parser, &d);
    len = d;
    if (status != DemangleOk) {
        return status;
    }
    if (len) {
        for (;;) {
            status = parser_digit_10(parser, &d);
            if (status != DemangleOk) {
                break;
            }
            if (len > SIZE_MAX / 10) {
                return DemangleInvalid;
            }
            len *= 10;
            if (len > SIZE_MAX - d) {
                return DemangleInvalid;
            }
            len += d;
        }
    }

    // Skip past the optional `_` separator.
    parser_eat(parser, '_');

    size_t start = parser->next;
    if (parser->sym_len - parser->next < len) {
        return DemangleInvalid;
    }
    parser->next += len;

    const char *ident = &parser->sym[start];

    if (is_punycode) {
        const char *underscore = (const char *)demangle_memrchr(ident, '_', (size_t)len);
        if (underscore == NULL) {
            *out = (struct ident){
                .ascii_start="",
                .ascii_len=0,
                .punycode_start=ident,
                .punycode_len=len
            };
        } else {
            size_t ascii_len = underscore - ident;
            // ascii_len <= len - 1 since `_` is in the first len bytes
            size_t punycode_len = len - 1 - ascii_len;
            *out = (struct ident){
                .ascii_start=ident,
                .ascii_len=ascii_len,
                .punycode_start=underscore + 1,
                .punycode_len=punycode_len
            };
        }
        if (out->punycode_len == 0) {
            return DemangleInvalid;
        }
        return DemangleOk;
    } else {
        *out = (struct ident) {
            .ascii_start=ident,
            .ascii_len=(size_t)len,
            .punycode_start="",
            .punycode_len=0,
        };
        return DemangleOk;
    }
}

#define INVALID_SYNTAX "{invalid syntax}"

static const char *demangle_error_message(demangle_status status) {
    switch (status) {
        case DemangleInvalid:
        return INVALID_SYNTAX;
        case DemangleBug:
        return "{bug}";
        case DemangleRecursed:
        return "{recursion limit reached}";
        default:
        return "{unknown error}";
    }
}

#define PRINT(print_fn) \
 do { \
   if ((print_fn) == OverflowOverflow) { \
    return OverflowOverflow; \
   } \
 } while(0)

#define PRINT_CH(printer, s) PRINT(printer_print_ch((printer), (s)))
#define PRINT_STR(printer, s) PRINT(printer_print_str((printer), (s)))
#define PRINT_U64(printer, s) PRINT(printer_print_u64((printer), (s)))
#define PRINT_IDENT(printer, s) PRINT(printer_print_ident((printer), (s)))

#define INVALID(printer) \
  do { \
    PRINT_STR((printer), INVALID_SYNTAX); \
    (printer)->status = DemangleInvalid; \
    return OverflowOk; \
  } while(0)

#define PARSE(printer, method, ...) \
  do { \
    if ((printer)->status != DemangleOk) { \
      PRINT_STR((printer), "?"); \
      return OverflowOk; \
    } else { \
      demangle_status _parse_status = method(&(printer)->parser, ## __VA_ARGS__); \
      if (_parse_status != DemangleOk) { \
        PRINT_STR((printer), demangle_error_message(_parse_status)); \
        (printer)->status = _parse_status; \
        return OverflowOk; \
      } \
    } \
  } while(0)

#define PRINT_SEP_LIST(printer, body, sep) \
  do { \
    size_t _sep_list_i; \
    PRINT_SEP_LIST_COUNT(printer, _sep_list_i, body, sep); \
  } while(0)

#define PRINT_SEP_LIST_COUNT(printer, count, body, sep) \
  do { \
    count = 0; \
    while ((printer)->status == DemangleOk && !printer_eat((printer), 'E')) { \
      if (count > 0) { PRINT_STR(printer, sep); } \
      body; \
      count++; \
    } \
  } while(0)

static bool printer_eat(struct printer *printer, uint8_t b) {
    if (printer->status != DemangleOk) {
        return false;
    }

    return parser_eat(&printer->parser, b);
}

static void printer_pop_depth(struct printer *printer) {
    if (printer->status == DemangleOk) {
        parser_pop_depth(&printer->parser);
    }
}

static NODISCARD overflow_status printer_print_buf(struct printer *printer, const char *start, size_t len) {
    if (printer->out == NULL) {
        return OverflowOk;
    }
    if (printer->out_len < len) {
        return OverflowOverflow;
    }

    memcpy(printer->out, start, len);
    printer->out += len;
    printer->out_len -= len;
    return OverflowOk;
}

static NODISCARD overflow_status printer_print_str(struct printer *printer, const char *buf) {
    return printer_print_buf(printer, buf, strlen(buf));
}

static NODISCARD overflow_status printer_print_ch(struct printer *printer, char ch) {
    return printer_print_buf(printer, &ch, 1);
}

static NODISCARD overflow_status printer_print_u64(struct printer *printer, uint64_t n) {
<<<<<<< HEAD
    const int BUF_SIZE = 32;
    char buf[BUF_SIZE] = {0};
    snprintf(buf, BUF_SIZE, "%llu", (unsigned long long)n); // printing uint64 uses 21 < 32 chars
=======
    char buf[32] = {0};
    snprintf(buf, sizeof(buf), "%llu", (unsigned long long)n); // printing uint64 uses 21 < 32 chars
>>>>>>> 5054a6b6
    return printer_print_str(printer, buf);
}

static NODISCARD overflow_status printer_print_ident(struct printer *printer, struct ident *ident) {
    if (printer->out == NULL) {
        return OverflowOk;
    }

    size_t out_len = printer->out_len;
    overflow_status status;
    if ((status = display_ident(ident->ascii_start, ident->ascii_len, ident->punycode_start, ident->punycode_len, (uint8_t*)printer->out, &out_len)) != OverflowOk) {
        return status;
    }
    printer->out += out_len;
    printer->out_len -= out_len;
    return OverflowOk;
}

typedef overflow_status (*printer_fn)(struct printer *printer);
typedef overflow_status (*backref_fn)(struct printer *printer, bool *arg);

static NODISCARD overflow_status printer_print_backref(struct printer *printer, backref_fn func, bool *arg) {
    struct parser backref;
    PARSE(printer, parser_backref, &backref);

    if (printer->out == NULL) {
        return OverflowOk;
    }

    struct parser orig_parser = printer->parser;
    demangle_status orig_status = printer->status; // fixme not sure this is needed match for Ok on the Rust side
    printer->parser = backref;
    printer->status = DemangleOk;
    overflow_status status = func(printer, arg);
    printer->parser = orig_parser;
    printer->status = orig_status;

    return status;
}

static NODISCARD overflow_status printer_print_lifetime_from_index(struct printer *printer, uint64_t lt) {
    // Bound lifetimes aren't tracked when skipping printing.
    if (printer->out == NULL) {
        return OverflowOk;
    }

    PRINT_STR(printer, "'");
    if (lt == 0) {
        PRINT_STR(printer, "_");
        return OverflowOk;
    }

    if (printer->bound_lifetime_depth < lt) {
        INVALID(printer);
    } else {
        uint64_t depth = printer->bound_lifetime_depth - lt;
        if (depth < 26) {
            PRINT_CH(printer, 'a' + depth);
        } else {
            PRINT_STR(printer, "_");
            PRINT_U64(printer, depth);
        }

        return OverflowOk;
    }
}

static NODISCARD overflow_status printer_in_binder(struct printer *printer, printer_fn func) {
    uint64_t bound_lifetimes;
    PARSE(printer, parser_opt_integer_62, 'G', &bound_lifetimes);

    // Don't track bound lifetimes when skipping printing.
    if (printer->out == NULL) {
        return func(printer);
    }

    if (bound_lifetimes > 0) {
        PRINT_STR(printer, "for<");
        for (uint64_t i = 0; i < bound_lifetimes; i++) {
            if (i > 0) {
                PRINT_STR(printer, ", ");
            }
            printer->bound_lifetime_depth++;
            PRINT(printer_print_lifetime_from_index(printer, 1));
        }
        PRINT_STR(printer, "> ");
    }

    overflow_status r = func(printer);
    printer->bound_lifetime_depth -= bound_lifetimes;

    return r;
}

static NODISCARD overflow_status printer_print_generic_arg(struct printer *printer) {
    if (printer_eat(printer, 'L')) {
        uint64_t lt;
        PARSE(printer, parser_integer_62, &lt);
        return printer_print_lifetime_from_index(printer, lt);
    } else if (printer_eat(printer, 'K')) {
        return printer_print_const(printer, false);
    } else {
        return printer_print_type(printer);
    }
}

static NODISCARD overflow_status printer_print_generic_args(struct printer *printer) {
    PRINT_STR(printer, "<");
    PRINT_SEP_LIST(printer, PRINT(printer_print_generic_arg(printer)), ", ");
    PRINT_STR(printer, ">");
    return OverflowOk;
}

static NODISCARD overflow_status printer_print_path_out_of_value(struct printer *printer, bool *_arg) {
    (void)_arg;
    return printer_print_path(printer, false);
}

static NODISCARD overflow_status printer_print_path_in_value(struct printer *printer, bool *_arg) {
    (void)_arg;
    return printer_print_path(printer, true);
}

static NODISCARD overflow_status printer_print_path(struct printer *printer, bool in_value) {
    PARSE(printer, parser_push_depth);
    uint8_t tag;
    PARSE(printer, parser_ch, &tag);

    overflow_status st;
    uint64_t dis;
    struct ident name;
    parser_namespace_type ns;
    char *orig_out;

    switch(tag) {
    case 'C':
        PARSE(printer, parser_disambiguator, &dis);
        PARSE(printer, parser_ident, &name);

        PRINT_IDENT(printer, &name);

        if (printer->out != NULL && !printer->alternate && dis != 0) {
            PRINT_STR(printer, "[");
<<<<<<< HEAD
            const int BUF_SIZE = 24;
            char buf[BUF_SIZE] = {0};
            snprintf(buf, BUF_SIZE, "%llx", (unsigned long long)dis);
=======
            char buf[24] = {0};
            snprintf(buf, sizeof(buf), "%llx", (unsigned long long)dis);
>>>>>>> 5054a6b6
            PRINT_STR(printer, buf);
            PRINT_STR(printer, "]");
        }
        break;
    case 'N':
        PARSE(printer, parser_namespace, &ns);
        if ((st = printer_print_path(printer, in_value)) != OverflowOk) {
            return st;
        }

        // HACK(eddyb) if the parser is already marked as having errored,
        // `parse!` below will print a `?` without its preceding `::`
        // (because printing the `::` is skipped in certain conditions,
        // i.e. a lowercase namespace with an empty identifier),
        // so in order to get `::?`, the `::` has to be printed here.
        if (printer->status != DemangleOk) {
            PRINT_STR(printer, "::");
        }

        PARSE(printer, parser_disambiguator, &dis);
        PARSE(printer, parser_ident, &name);
        // Special namespace, like closures and shims
        if (ns) {
            PRINT_STR(printer, "::{");
            if (ns == 'C') {
                PRINT_STR(printer, "closure");
            } else if (ns == 'S') {
                PRINT_STR(printer, "shim");
            } else {
                PRINT_CH(printer, ns);
            }
            if (name.ascii_len != 0 || name.punycode_len != 0) {
                PRINT_STR(printer, ":");
                PRINT_IDENT(printer, &name);
            }
            PRINT_STR(printer, "#");
            PRINT_U64(printer, dis);
            PRINT_STR(printer, "}");
        } else {
            // Implementation-specific/unspecified namespaces
            if (name.ascii_len != 0 || name.punycode_len != 0) {
                PRINT_STR(printer, "::");
                PRINT_IDENT(printer, &name);
            }
        }
        break;
    case 'M':
    case 'X':
    // for impls, ignore the impls own path
    PARSE(printer, parser_disambiguator, &dis);
    orig_out = printer->out;
    printer->out = NULL;
    PRINT(printer_print_path(printer, false));
    printer->out = orig_out;

    // fallthru
    case 'Y':
    PRINT_STR(printer, "<");
    PRINT(printer_print_type(printer));
    if (tag != 'M') {
        PRINT_STR(printer, " as ");
        PRINT(printer_print_path(printer, false));
    }
    PRINT_STR(printer, ">");
    break;
    case 'I':
    PRINT(printer_print_path(printer, in_value));
    if (in_value) {
        PRINT_STR(printer, "::");
    }
    PRINT(printer_print_generic_args(printer));
    break;
    case 'B':
    PRINT(printer_print_backref(printer, in_value ? printer_print_path_in_value : printer_print_path_out_of_value, NULL));
    break;
    default:
    INVALID(printer);
    break;
    }

    printer_pop_depth(printer);
    return OverflowOk;
}

static NODISCARD overflow_status printer_print_const_uint(struct printer *printer, uint8_t tag) {
    struct buf hex;
    PARSE(printer, parser_hex_nibbles, &hex);

    uint64_t val;
    if (try_parse_uint(hex.start, hex.len, &val)) {
        PRINT_U64(printer, val);
    } else {
        PRINT_STR(printer, "0x");
        PRINT(printer_print_buf(printer, hex.start, hex.len));
    }

    if (printer->out != NULL && !printer->alternate) {
        const char *ty = basic_type(tag);
        if (/* safety */ ty != NULL) {
            PRINT_STR(printer, ty);
        }
    }

    return OverflowOk;
}

static NODISCARD overflow_status printer_print_const_str_literal(struct printer *printer) {
    struct buf hex;
    PARSE(printer, parser_hex_nibbles, &hex);

    size_t out_len = SIZE_MAX;
    nibbles_to_string_status nts_status = nibbles_to_string(hex.start, hex.len, NULL, &out_len);
    switch (nts_status) {
    case NtsOk:
        if (printer->out != NULL) {
            out_len = printer->out_len;
            nts_status = nibbles_to_string(hex.start, hex.len, (uint8_t*)printer->out, &out_len);
            if (nts_status != NtsOk) {
                return OverflowOverflow;
            }
            printer->out += out_len;
            printer->out_len -= out_len;
        }
        return OverflowOk;
    case NtsOverflow:
        // technically if there is a string of size `SIZE_MAX/6` whose escaped version overflows
        // SIZE_MAX but has an invalid char, this will be a "fake" overflow. In practice,
        // that is not going to happen and a fuzzer will not generate strings of this length.
        return OverflowOverflow;
    case NtsInvalid:
    default:
        INVALID(printer);
    }
}

static NODISCARD overflow_status printer_print_const_struct(struct printer *printer) {
    uint64_t dis;
    struct ident name;
    PARSE(printer, parser_disambiguator, &dis);
    PARSE(printer, parser_ident, &name);
    PRINT_IDENT(printer, &name);
    PRINT_STR(printer, ": ");
    return printer_print_const(printer, true);
}

static NODISCARD overflow_status printer_print_const_out_of_value(struct printer *printer, bool *_arg) {
    (void)_arg;
    return printer_print_const(printer, false);
}

static NODISCARD overflow_status printer_print_const_in_value(struct printer *printer, bool *_arg) {
    (void)_arg;
    return printer_print_const(printer, true);
}

static NODISCARD overflow_status printer_print_const(struct printer *printer, bool in_value) {
    uint8_t tag;

    PARSE(printer, parser_ch, &tag);
    PARSE(printer, parser_push_depth);

    struct buf hex;
    uint64_t val;
    size_t count;

    bool opened_brace = false;
#define OPEN_BRACE_IF_OUTSIDE_EXPR \
        do { if (!in_value) { \
            opened_brace = true; \
            PRINT_STR(printer, "{"); \
        } } while(0)

    switch(tag) {
    case 'p':
        PRINT_STR(printer, "_");
        break;
    // Primitive leaves with hex-encoded values (see `basic_type`).
    case 'a':
    case 's':
    case 'l':
    case 'x':
    case 'n':
    case 'i':
        if (printer_eat(printer, 'n')) {
            PRINT_STR(printer, "-");
        }
        /* fallthrough */
    case 'h':
    case 't':
    case 'm':
    case 'y':
    case 'o':
    case 'j':
        PRINT(printer_print_const_uint(printer, tag));
        break;
    case 'b':
        PARSE(printer, parser_hex_nibbles, &hex);
        if (try_parse_uint(hex.start, hex.len, &val)) {
            if (val == 0) {
                PRINT_STR(printer, "false");
            } else if (val == 1) {
                PRINT_STR(printer, "true");
            } else {
                INVALID(printer);
            }
        } else {
            INVALID(printer);
        }
        break;
    case 'c':
        PARSE(printer, parser_hex_nibbles, &hex);
        if (try_parse_uint(hex.start, hex.len, &val)
            && val < UINT32_MAX
            && validate_char((uint32_t)val))
        {
            char escaped_buf[ESCAPED_SIZE];
            size_t escaped_size = char_to_string((uint32_t)val, '\'', true, &escaped_buf);

            PRINT_STR(printer, "'");
            PRINT(printer_print_buf(printer, escaped_buf, escaped_size));
            PRINT_STR(printer, "'");
        } else {
            INVALID(printer);
        }
        break;
    case 'e':
        OPEN_BRACE_IF_OUTSIDE_EXPR;
        PRINT_STR(printer, "*");
        PRINT(printer_print_const_str_literal(printer));
        break;
    case 'R':
    case 'Q':
        if (tag == 'R' && printer_eat(printer, 'e')) {
            PRINT(printer_print_const_str_literal(printer));
        } else {
            OPEN_BRACE_IF_OUTSIDE_EXPR;
            PRINT_STR(printer, "&");
            if (tag != 'R') {
                PRINT_STR(printer, "mut ");
            }
            PRINT(printer_print_const(printer, true));
        }
        break;
    case 'A':
        OPEN_BRACE_IF_OUTSIDE_EXPR;
        PRINT_STR(printer, "[");
        PRINT_SEP_LIST(printer, PRINT(printer_print_const(printer, true)), ", ");
        PRINT_STR(printer, "]");
        break;
    case 'T':
        OPEN_BRACE_IF_OUTSIDE_EXPR;
        PRINT_STR(printer, "(");
        PRINT_SEP_LIST_COUNT(printer, count, PRINT(printer_print_const(printer, true)), ", ");
        if (count == 1) {
            PRINT_STR(printer, ",");
        }
        PRINT_STR(printer, ")");
        break;
    case 'V':
        OPEN_BRACE_IF_OUTSIDE_EXPR;
        PRINT(printer_print_path(printer, true));
        PARSE(printer, parser_ch, &tag);
        switch(tag) {
        case 'U':
        break;
        case 'T':
        PRINT_STR(printer, "(");
        PRINT_SEP_LIST(printer, PRINT(printer_print_const(printer, true)), ", ");
        PRINT_STR(printer, ")");
        break;
        case 'S':
        PRINT_STR(printer, " { ");
        PRINT_SEP_LIST(printer, PRINT(printer_print_const_struct(printer)), ", ");
        PRINT_STR(printer, " }");
        break;
        default:
        INVALID(printer);
        }
        break;
    case 'B':
        PRINT(printer_print_backref(printer, in_value ? printer_print_const_in_value : printer_print_const_out_of_value, NULL));
        break;
    default:
        INVALID(printer);
    }
#undef OPEN_BRACE_IF_OUTSIDE_EXPR

    if (opened_brace) {
        PRINT_STR(printer, "}");
    }
    printer_pop_depth(printer);

    return OverflowOk;
}

/// A trait in a trait object may have some "existential projections"
/// (i.e. associated type bindings) after it, which should be printed
/// in the `<...>` of the trait, e.g. `dyn Trait<T, U, Assoc=X>`.
/// To this end, this method will keep the `<...>` of an 'I' path
/// open, by omitting the `>`, and return `Ok(true)` in that case.
static NODISCARD overflow_status printer_print_maybe_open_generics(struct printer *printer, bool *open) {
    if (printer_eat(printer, 'B')) {
        // NOTE(eddyb) the closure may not run if printing is being skipped,
        // but in that case the returned boolean doesn't matter.
        *open = false;
        return printer_print_backref(printer, printer_print_maybe_open_generics, open);
    } else if(printer_eat(printer, 'I')) {
        PRINT(printer_print_path(printer, false));
        PRINT_STR(printer, "<");
        PRINT_SEP_LIST(printer, PRINT(printer_print_generic_arg(printer)), ", ");
        *open = true;
        return OverflowOk;
    } else {
        PRINT(printer_print_path(printer, false));
        *open = false;
        return OverflowOk;
    }
}

static NODISCARD overflow_status printer_print_dyn_trait(struct printer *printer) {
    bool open;
    PRINT(printer_print_maybe_open_generics(printer, &open));

    while (printer_eat(printer, 'p')) {
        if (!open) {
            PRINT_STR(printer, "<");
            open = true;
        } else {
            PRINT_STR(printer, ", ");
        }

        struct ident name;
        PARSE(printer, parser_ident, &name);

        PRINT_IDENT(printer, &name);
        PRINT_STR(printer, " = ");
        PRINT(printer_print_type(printer));
    }

    if (open) {
        PRINT_STR(printer, ">");
    }

    return OverflowOk;
}

static NODISCARD overflow_status printer_print_object_bounds(struct printer *printer) {
    PRINT_SEP_LIST(printer, PRINT(printer_print_dyn_trait(printer)), " + ");
    return OverflowOk;
}

static NODISCARD overflow_status printer_print_function_type(struct printer *printer) {
    bool is_unsafe = printer_eat(printer, 'U');
    const char *abi;
    size_t abi_len;
    if (printer_eat(printer, 'K')) {
        if (printer_eat(printer, 'C')) {
            abi = "C";
            abi_len = 1;
        } else {
            struct ident abi_ident;
            PARSE(printer, parser_ident, &abi_ident);
            if (abi_ident.ascii_len == 0 || abi_ident.punycode_len != 0) {
                INVALID(printer);
            }
            abi = abi_ident.ascii_start;
            abi_len = abi_ident.ascii_len;
        }
    } else {
        abi = NULL;
        abi_len = 0;
    }

    if (is_unsafe) {
        PRINT_STR(printer, "unsafe ");
    }

    if (abi != NULL) {
        PRINT_STR(printer, "extern \"");

        // replace _ with -
        while (abi_len > 0) {
            const char *minus = (const char *)memchr(abi, '_', abi_len);
            if (minus == NULL) {
                PRINT(printer_print_buf(printer, (const char*)abi, abi_len));
                break;
            } else {
                size_t space_to_minus = minus - abi;
                PRINT(printer_print_buf(printer, (const char*)abi, space_to_minus));
                PRINT_STR(printer, "-");
                abi = minus + 1;
                abi_len -= (space_to_minus + 1);
            }
        }

        PRINT_STR(printer, "\" ");
    }

    PRINT_STR(printer, "fn(");
    PRINT_SEP_LIST(printer, PRINT(printer_print_type(printer)), ", ");
    PRINT_STR(printer, ")");

    if (printer_eat(printer, 'u')) {
        // Skip printing the return type if it's 'u', i.e. `()`.
    } else {
        PRINT_STR(printer, " -> ");
        PRINT(printer_print_type(printer));
    }

    return OverflowOk;
}

static NODISCARD overflow_status printer_print_type_backref(struct printer *printer, bool *_arg) {
    (void)_arg;
    return printer_print_type(printer);
}

static NODISCARD overflow_status printer_print_type(struct printer *printer) {
    uint8_t tag;
    PARSE(printer, parser_ch, &tag);

    const char *basic_ty = basic_type(tag);
    if (basic_ty) {
        return printer_print_str(printer, basic_ty);
    }

    uint64_t count;
    uint64_t lt;

    PARSE(printer, parser_push_depth);
    switch (tag) {
    case 'R':
    case 'Q':
        PRINT_STR(printer, "&");
        if (printer_eat(printer, 'L')) {
            PARSE(printer, parser_integer_62, &lt);
            if (lt != 0) {
                PRINT(printer_print_lifetime_from_index(printer, lt));
                PRINT_STR(printer, " ");
            }
        }
        if (tag != 'R') {
            PRINT_STR(printer, "mut ");
        }
        PRINT(printer_print_type(printer));
        break;
    case 'P':
    case 'O':
        PRINT_STR(printer, "*");
        if (tag != 'P') {
            PRINT_STR(printer, "mut ");
        } else {
            PRINT_STR(printer, "const ");
        }
        PRINT(printer_print_type(printer));
        break;
    case 'A':
    case 'S':
        PRINT_STR(printer, "[");
        PRINT(printer_print_type(printer));
        if (tag == 'A') {
            PRINT_STR(printer, "; ");
            PRINT(printer_print_const(printer, true));
        }
        PRINT_STR(printer, "]");
        break;
    case 'T':
        PRINT_STR(printer, "(");
        PRINT_SEP_LIST_COUNT(printer, count, PRINT(printer_print_type(printer)), ", ");
        if (count == 1) {
            PRINT_STR(printer, ",");
        }
        PRINT_STR(printer, ")");
        break;
    case 'F':
        PRINT(printer_in_binder(printer, printer_print_function_type));
        break;
    case 'D':
        PRINT_STR(printer, "dyn ");
        PRINT(printer_in_binder(printer, printer_print_object_bounds));

        if (!printer_eat(printer, 'L')) {
            INVALID(printer);
        }
        PARSE(printer, parser_integer_62, &lt);

        if (lt != 0) {
            PRINT_STR(printer, " + ");
            PRINT(printer_print_lifetime_from_index(printer, lt));
        }
        break;
    case 'B':
        PRINT(printer_print_backref(printer, printer_print_type_backref, NULL));
        break;
    default:
        // Go back to the tag, so `print_path` also sees it.
        if (printer->status == DemangleOk && /* safety */ printer->parser.next > 0) {
            printer->parser.next--;
        }
        PRINT(printer_print_path(printer, false));
    }

    printer_pop_depth(printer);
    return OverflowOk;
}

NODISCARD static demangle_status rust_demangle_legacy_demangle(const char *s, size_t s_len, struct demangle_legacy *res, const char **rest)
{
    if (s_len > strlen(s)) {
        // s_len only exists to shorten the string, this is not a buffer API
        return DemangleInvalid;
    }

    const char *inner;
    size_t inner_len;
    if (s_len >= 3 && !strncmp(s, "_ZN", 3)) {
        inner = s + 3;
        inner_len = s_len - 3;
    } else if (s_len >= 2 && !strncmp(s, "ZN", 2)) {
        // On Windows, dbghelp strips leading underscores, so we accept "ZN...E"
        // form too.
        inner = s + 2;
        inner_len = s_len - 2;
    } else if (s_len >= 4 && !strncmp(s, "__ZN", 4)) {
        // On OSX, symbols are prefixed with an extra _
        inner = s + 4;
        inner_len = s_len - 4;
    } else {
        return DemangleInvalid;
    }

    if (!str_isascii(inner, inner_len)) {
        return DemangleInvalid;
    }

    size_t elements = 0;
    const char *chars = inner;
    size_t chars_len = inner_len;
    if (chars_len == 0) {
        return DemangleInvalid;
    }
    char c;
    while ((c = *chars) != 'E') {
        // Decode an identifier element's length
        if (c < '0' || c > '9') {
            return DemangleInvalid;
        }
        size_t len = 0;
        while (c >= '0' && c <= '9') {
            size_t d = c - '0';
            if (len > SIZE_MAX / 10) {
                return DemangleInvalid;
            }
            len *= 10;
            if (len > SIZE_MAX - d) {
                return DemangleInvalid;
            }
            len += d;

            chars++;
            chars_len--;
            if (chars_len == 0) {
                return DemangleInvalid;
            }
            c = *chars;
        }

        // Advance by the length
        if (chars_len <= len) {
            return DemangleInvalid;
        }
        chars += len;
        chars_len -= len;
        elements++;
    }
    *res = (struct demangle_legacy) { inner, inner_len, elements };
    *rest = chars + 1;
    return DemangleOk;
}

static bool is_rust_hash(const char *s, size_t len) {
    if (len == 0 || s[0] != 'h') {
        return false;
    }

    for (size_t i = 1; i < len; i++) {
        if (!((s[i] >= '0' && s[i] <= '9') || (s[i] >= 'a' && s[i] <= 'f') || (s[i] >= 'A' && s[i] <= 'F'))) {
            return false;
        }
    }

    return true;
}

NODISCARD static overflow_status rust_demangle_legacy_display_demangle(struct demangle_legacy res, char *out, size_t len, bool alternate)
{
    struct printer printer = {
        // not actually using the parser part of the printer, just keeping it to share the format functions
        DemangleOk,
        { NULL },
        out,
        len,
        0,
        alternate
    };
    const char *inner = res.mangled;
    for (size_t element = 0; element < res.elements; element++) {
        size_t i = 0;
        const char *rest;
        for (rest = inner; rest < res.mangled + res.mangled_len && *rest >= '0' && *rest <= '9'; rest++) {
            i *= 10;
            i += *rest - '0';
        }
        if ((size_t)(res.mangled + res.mangled_len - rest) < i) {
            // safety: shouldn't reach this place if the input string is validated. bail out.
            // safety: we knwo rest <= res.mangled + res.mangled_len from the for-loop above
            break;
        }

        size_t len = i;
        inner = rest + len;

        // From here on, inner contains a pointer to the next element, rest[:len] to the current one
        if (alternate && element + 1 == res.elements && is_rust_hash(rest, i)) {
            break;
        }
        if (element != 0) {
            PRINT_STR(&printer, "::");
        }

        if (len >= 2 && !strncmp(rest, "_$", 2)) {
            rest++;
            len--;
        }

        while (len > 0) {
            if (rest[0] == '.') {
                if (len >= 2 && rest[1] == '.') {
                    PRINT_STR(&printer, "::");
                    rest += 2;
                    len -= 2;
                } else {
                    PRINT_STR(&printer, ".");
                    rest += 1;
                    len -= 1;
                }
            } else if (rest[0] == '$') {
                const char *escape = (const char *)memchr(rest + 1, '$', len - 1);
                if (escape == NULL) {
                    break;
                }
                const char *escape_start = rest + 1;
                size_t escape_len = escape - (rest + 1);

                size_t next_len = len - (escape + 1 - rest);
                const char *next_rest = escape + 1;

                char ch;
                if ((escape_len == 2 && escape_start[0] == 'S' && escape_start[1] == 'P')) {
                    ch = '@';
                } else if ((escape_len == 2 && escape_start[0] == 'B' && escape_start[1] == 'P')) {
                    ch = '*';
                } else if ((escape_len == 2 && escape_start[0] == 'R' && escape_start[1] == 'F')) {
                    ch = '&';
                } else if ((escape_len == 2 && escape_start[0] == 'L' && escape_start[1] == 'T')) {
                    ch = '<';
                } else if ((escape_len == 2 && escape_start[0] == 'G' && escape_start[1] == 'T')) {
                    ch = '>';
                } else if ((escape_len == 2 && escape_start[0] == 'L' && escape_start[1] == 'P')) {
                    ch = '(';
                } else if ((escape_len == 2 && escape_start[0] == 'R' && escape_start[1] == 'P')) {
                    ch = ')';
                } else if ((escape_len == 1 && escape_start[0] == 'C')) {
                    ch = ',';
                } else {
                    if (escape_len > 1 && escape_start[0] == 'u') {
                        escape_start++;
                        escape_len--;
                        uint64_t val;
                        if (try_parse_uint(escape_start, escape_len, &val)
                            && val < UINT32_MAX
                            && validate_char((uint32_t)val))
                        {
                            if (!unicode_iscontrol(val)) {
                                uint8_t wchr[4];
                                size_t wchr_len = code_to_utf8(wchr, (uint32_t)val);
                                PRINT(printer_print_buf(&printer, (const char*)wchr, wchr_len));
                                len = next_len;
                                rest = next_rest;
                                continue;
                            }
                        }
                    }
                    break; // print the rest of this element raw
                }
                PRINT_CH(&printer, ch);
                len = next_len;
                rest = next_rest;
            } else {
                size_t j = 0;
                for (;j < len && rest[j] != '$' && rest[j] != '.';j++);
                if (j == len) {
                    break;
                }
                PRINT(printer_print_buf(&printer, rest, j));
                rest += j;
                len -= j;
            }
        }
        PRINT(printer_print_buf(&printer, rest, len));
    }

    if (printer.out_len < OVERFLOW_MARGIN) {
        return OverflowOverflow;
    }
    *printer.out = '\0';
    return OverflowOk;
}

static bool is_symbol_like(const char *s, size_t len) {
    // rust-demangle definition of symbol like: control characters and space are not symbol-like, all else is
    for (size_t i = 0; i < len; i++) {
        char ch = s[i];
        if (!(ch >= 0x21 && ch <= 0x7e)) {
            return false;
        }
    }
    return true;
}

void rust_demangle_demangle(const char *s, struct demangle *res)
{
    // During ThinLTO LLVM may import and rename internal symbols, so strip out
    // those endings first as they're one of the last manglings applied to symbol
    // names.
    const char *llvm = ".llvm.";
    const char *found_llvm = strstr(s, llvm);
    size_t s_len = strlen(s);
    if (found_llvm) {
        const char *all_hex_ptr = found_llvm + strlen(".llvm.");
        bool all_hex = true;
        for (;*all_hex_ptr;all_hex_ptr++) {
            if (!(('0' <= *all_hex_ptr && *all_hex_ptr <= '9') ||
                  ('A' <= *all_hex_ptr && *all_hex_ptr <= 'F') ||
                  *all_hex_ptr == '@')) {
                all_hex = false;
                break;
            }
        }

        if (all_hex) {
            s_len = found_llvm - s;
        }
    }

    const char *suffix;
    struct demangle_legacy legacy;
    demangle_status st = rust_demangle_legacy_demangle(s, s_len, &legacy, &suffix);
    if (st == DemangleOk) {
        *res = (struct demangle) {
            .style=DemangleStyleLegacy,
            .mangled=legacy.mangled,
            .mangled_len=legacy.mangled_len,
            .elements=legacy.elements,
            .original=s,
            .original_len=s_len,
            .suffix=suffix,
            .suffix_len=s_len - (suffix - s),
        };
    } else {
        struct demangle_v0 v0;
        st = rust_demangle_v0_demangle(s, s_len, &v0, &suffix);
        if (st == DemangleOk) {
            *res = (struct demangle) {
                .style=DemangleStyleV0,
                .mangled=v0.mangled,
                .mangled_len=v0.mangled_len,
                .elements=0,
                .original=s,
                .original_len=s_len,
                .suffix=suffix,
                .suffix_len=s_len - (suffix - s),
            };
        } else {
            *res = (struct demangle) {
                .style=DemangleStyleUnknown,
                .mangled=NULL,
                .mangled_len=0,
                .elements=0,
                .original=s,
                .original_len=s_len,
                .suffix=s,
                .suffix_len=0,
            };
        }
    }

    // Output like LLVM IR adds extra period-delimited words. See if
    // we are in that case and save the trailing words if so.
    if (res->suffix_len) {
        if (res->suffix[0] == '.' && is_symbol_like(res->suffix, res->suffix_len)) {
            // Keep the suffix
        } else {
            // Reset the suffix and invalidate the demangling
            res->style = DemangleStyleUnknown;
            res->suffix_len = 0;
        }
    }
}

bool rust_demangle_is_known(struct demangle *res) {
    return res->style != DemangleStyleUnknown;
}

overflow_status rust_demangle_display_demangle(struct demangle const *res, char *out, size_t len, bool alternate) {
    size_t original_len = res->original_len;
    size_t out_len;
    switch (res->style) {
    case DemangleStyleUnknown:
    if (len < original_len) {
        return OverflowOverflow;
    } else {
        memcpy(out, res->original, original_len);
        out += original_len;
        len -= original_len;
        break;
    }
    break;
    case DemangleStyleLegacy: {
        struct demangle_legacy legacy = {
            res->mangled,
            res->mangled_len,
            res->elements
        };
        if (rust_demangle_legacy_display_demangle(legacy, out, len, alternate) == OverflowOverflow) {
            return OverflowOverflow;
        }
        out_len = strlen(out);
        out += out_len;
        len -= out_len;
        break;
    }
    case DemangleStyleV0: {
        struct demangle_v0 v0 = {
            res->mangled,
            res->mangled_len
        };
        if (rust_demangle_v0_display_demangle(v0, out, len, alternate) == OverflowOverflow) {
            return OverflowOverflow;
        }
        out_len = strlen(out);
        out += out_len;
        len -= out_len;
        break;
    }
    }
    size_t suffix_len = res->suffix_len;
    if (len < suffix_len || len - suffix_len < OVERFLOW_MARGIN) {
        return OverflowOverflow;
    }
    memcpy(out, res->suffix, suffix_len);
    out[suffix_len] = 0;
    return OverflowOk;
}<|MERGE_RESOLUTION|>--- conflicted
+++ resolved
@@ -1026,14 +1026,8 @@
 }
 
 static NODISCARD overflow_status printer_print_u64(struct printer *printer, uint64_t n) {
-<<<<<<< HEAD
-    const int BUF_SIZE = 32;
-    char buf[BUF_SIZE] = {0};
-    snprintf(buf, BUF_SIZE, "%llu", (unsigned long long)n); // printing uint64 uses 21 < 32 chars
-=======
     char buf[32] = {0};
     snprintf(buf, sizeof(buf), "%llu", (unsigned long long)n); // printing uint64 uses 21 < 32 chars
->>>>>>> 5054a6b6
     return printer_print_str(printer, buf);
 }
 
@@ -1177,14 +1171,8 @@
 
         if (printer->out != NULL && !printer->alternate && dis != 0) {
             PRINT_STR(printer, "[");
-<<<<<<< HEAD
-            const int BUF_SIZE = 24;
-            char buf[BUF_SIZE] = {0};
-            snprintf(buf, BUF_SIZE, "%llx", (unsigned long long)dis);
-=======
             char buf[24] = {0};
             snprintf(buf, sizeof(buf), "%llx", (unsigned long long)dis);
->>>>>>> 5054a6b6
             PRINT_STR(printer, buf);
             PRINT_STR(printer, "]");
         }
