--- conflicted
+++ resolved
@@ -493,12 +493,8 @@
         } else if (arg == "--width" || arg == "--height" || arg == "--minwidth") {
             format << "," << (arg.str() + 2) << "=" << args.next();
 
-<<<<<<< HEAD
-        } else if (arg == "--reverse" || arg == "--inverted" || arg == "--samples" || arg == "--total" || arg == "--sched" || arg == "--live" || arg == "--nofree" || arg == "--otlp") {
-=======
         } else if (arg == "--reverse" || arg == "--inverted" || arg == "--samples" || arg == "--total" ||
                    arg == "--sched" || arg == "--live" || arg == "--nofree") {
->>>>>>> 7d4157b1
             format << "," << (arg.str() + 2);
 
         } else if (arg == "--alloc" || arg == "--nativemem" || arg == "--lock" || arg == "--wall" ||
