/*
 * Copyright 2020 Andrei Pangin
 *
 * Licensed under the Apache License, Version 2.0 (the "License");
 * you may not use this file except in compliance with the License.
 * You may obtain a copy of the License at
 *
 *     http://www.apache.org/licenses/LICENSE-2.0
 *
 * Unless required by applicable law or agreed to in writing, software
 * distributed under the License is distributed on an "AS IS" BASIS,
 * WITHOUT WARRANTIES OR CONDITIONS OF ANY KIND, either express or implied.
 * See the License for the specific language governing permissions and
 * limitations under the License.
 */

#ifndef _LINEARALLOCATOR_H
#define _LINEARALLOCATOR_H

#include <stddef.h>


struct Chunk {
    Chunk* prev;
    volatile size_t offs;
    // To avoid false sharing
    char _padding[56];
};

class LinearAllocator {
  private:
    size_t _chunk_size;
    Chunk* _tail;
    Chunk* _reserve;

    Chunk* allocateChunk(Chunk* current);
    void freeChunk(Chunk* current);
    void reserveChunk(Chunk* current);
    Chunk* getNextChunk(Chunk* current);

  public:
    LinearAllocator(size_t chunk_size);
    ~LinearAllocator();

    void clear();
<<<<<<< HEAD
    Chunk* trim();
    void freeChain(Chunk* chunk);
=======
    size_t usedMemory();
>>>>>>> b5634b9d

    void* alloc(size_t size);
};

#endif // _LINEARALLOCATOR_H<|MERGE_RESOLUTION|>--- conflicted
+++ resolved
@@ -43,12 +43,9 @@
     ~LinearAllocator();
 
     void clear();
-<<<<<<< HEAD
+    size_t usedMemory();
     Chunk* trim();
     void freeChain(Chunk* chunk);
-=======
-    size_t usedMemory();
->>>>>>> b5634b9d
 
     void* alloc(size_t size);
 };
