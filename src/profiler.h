--- conflicted
+++ resolved
@@ -58,42 +58,6 @@
     jvmtiFrameInfo _jvmti_frames[1];
 };
 
-
-<<<<<<< HEAD
-typedef jboolean JNICALL (*NativeLoadLibraryFunc)(JNIEnv*, jobject, jstring, jboolean);
-typedef void JNICALL (*ThreadSetNativeNameFunc)(JNIEnv*, jobject, jstring);
-=======
-class CallTraceSample {
-  private:
-    u64 _samples;
-    u64 _counter;
-    int _start_frame; // Offset in frame buffer
-    int _num_frames;
-
-  public:
-    static int comparator(const void* s1, const void* s2) {
-        return cmp64((*(CallTraceSample**)s2)->_counter, (*(CallTraceSample**)s1)->_counter);
-    }
-
-    friend class Profiler;
-    friend class Recording;
-};
-
-class MethodSample {
-  private:
-    u64 _samples;
-    u64 _counter;
-    ASGCT_CallFrame _method;
-
-  public:
-    static int comparator(const void* s1, const void* s2) {
-        return cmp64((*(MethodSample**)s2)->_counter, (*(MethodSample**)s1)->_counter);
-    }
-
-    friend class Profiler;
-};
-
->>>>>>> 48e4fd50
 
 class FrameName;
 
