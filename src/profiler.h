--- conflicted
+++ resolved
@@ -106,10 +106,6 @@
     static void* dlopen_hook(const char* filename, int flags);
     void switchLibraryTrap(bool enable);
 
-<<<<<<< HEAD
-    void (*_orig_trapHandler)(int signo, siginfo_t* siginfo, void* ucontext);
-=======
->>>>>>> e8944201
     Error installTraps(const char* begin, const char* end);
     void uninstallTraps();
 
@@ -122,10 +118,7 @@
     const char* asgctError(int code);
     u32 getLockIndex(int tid);
     bool inJavaCode(void* ucontext);
-<<<<<<< HEAD
-=======
     bool isAddressInCode(const void* pc);
->>>>>>> e8944201
     int getNativeTrace(void* ucontext, ASGCT_CallFrame* frames, int event_type, int tid);
     int getJavaTraceAsync(void* ucontext, ASGCT_CallFrame* frames, int max_depth);
     int getJavaTraceJvmti(jvmtiFrameInfo* jvmti_frames, ASGCT_CallFrame* frames, int start_depth, int max_depth);
@@ -211,12 +204,7 @@
     void updateSymbols(bool kernel_symbols);
     const void* resolveSymbol(const char* name);
     const char* getLibraryName(const char* native_symbol);
-<<<<<<< HEAD
-    NativeCodeCache* findNativeLibraryBySymbol(const char* name);
-    NativeCodeCache* findNativeLibrary(const void* address);
-=======
     CodeCache* findNativeLibrary(const void* address);
->>>>>>> e8944201
     const char* findNativeMethod(const void* address);
 
     void trapHandler(int signo, siginfo_t* siginfo, void* ucontext);
