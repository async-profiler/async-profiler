/*
 * Copyright 2016 Andrei Pangin
 *
 * Licensed under the Apache License, Version 2.0 (the "License");
 * you may not use this file except in compliance with the License.
 * You may obtain a copy of the License at
 *
 *     http://www.apache.org/licenses/LICENSE-2.0
 *
 * Unless required by applicable law or agreed to in writing, software
 * distributed under the License is distributed on an "AS IS" BASIS,
 * WITHOUT WARRANTIES OR CONDITIONS OF ANY KIND, either express or implied.
 * See the License for the specific language governing permissions and
 * limitations under the License.
 */

#ifndef _PROFILER_H
#define _PROFILER_H

#include <iostream>
#include <map>
#include <time.h>
#include "arch.h"
#include "arguments.h"
#include "callTraceStorage.h"
#include "codeCache.h"
#include "dictionary.h"
#include "engine.h"
#include "event.h"
#include "flightRecorder.h"
#include "log.h"
#include "mutex.h"
#include "spinLock.h"
#include "threadFilter.h"
#include "trap.h"
#include "vmEntry.h"


const char FULL_VERSION_STRING[] =
    "Async-profiler " PROFILER_VERSION " built on " __DATE__ "\n"
    "Copyright 2016-2021 Andrei Pangin\n";

const int MAX_NATIVE_FRAMES = 128;
const int RESERVED_FRAMES   = 4;
const int MAX_NATIVE_LIBS   = 2048;
const int CONCURRENCY_LEVEL = 16;


<<<<<<< HEAD
enum AddressType {
    ADDR_UNKNOWN,
    ADDR_JIT,
    ADDR_STUB,
    ADDR_NATIVE
};

// The same constants are used in JfrSync
enum EventMask {
    EM_CPU   = 1,
    EM_ALLOC = 2,
    EM_LOCK  = 4,
    EM_MEMLEAK = 8
};

=======
>>>>>>> c0d45fec
union CallTraceBuffer {
    ASGCT_CallFrame _asgct_frames[1];
    jvmtiFrameInfo _jvmti_frames[1];
};


class FrameName;

enum State {
    NEW,
    IDLE,
    RUNNING,
    TERMINATED
};

class Profiler {
  private:
    Mutex _state_lock;
    State _state;
    Trap _begin_trap;
    Trap _end_trap;
    Mutex _thread_names_lock;
    // TODO: single map?
    std::map<int, std::string> _thread_names;
    std::map<int, jlong> _thread_ids;
    Dictionary _class_map;
    Dictionary _symbol_map;
    ThreadFilter _thread_filter;
    CallTraceStorage _call_trace_storage;
    FlightRecorder _jfr;
    Engine* _engine;
    int _event_mask;

    time_t _start_time;
    volatile bool _timer_is_running;
    pthread_t _timer_thread;

    u64 _total_samples;
    u64 _failures[ASGCT_FAILURE_TYPES];

    SpinLock _locks[CONCURRENCY_LEVEL];
    CallTraceBuffer* _calltrace_buffer[CONCURRENCY_LEVEL];
    int _max_stack_depth;
    int _safe_mode;
    CStack _cstack;
    bool _add_thread_frame;
    bool _add_sched_frame;
    bool _update_thread_names;
    volatile bool _thread_events_state;

    SpinLock _stubs_lock;
    CodeCache _runtime_stubs;
    CodeCache* _native_libs[MAX_NATIVE_LIBS];
    volatile int _native_lib_count;

    // Support for intercepting NativeLibrary.load() / NativeLibraries.load()
    JNINativeMethod _load_method;
    void* _original_NativeLibrary_load;
    void* _trapped_NativeLibrary_load;
    static jboolean JNICALL NativeLibraryLoadTrap(JNIEnv* env, jobject self, jstring name, jboolean builtin);
    static jboolean JNICALL NativeLibrariesLoadTrap(JNIEnv* env, jobject self, jobject lib, jstring name, jboolean builtin, jboolean jni);
    void bindNativeLibraryLoad(JNIEnv* env, bool enable);

    // Support for intercepting Thread.setNativeName()
    void* _original_Thread_setNativeName;
    static void JNICALL ThreadSetNativeNameTrap(JNIEnv* env, jobject self, jstring name);
    void bindThreadSetNativeName(JNIEnv* env, bool enable);

    void switchNativeMethodTraps(bool enable);

    Error installTraps(const char* begin, const char* end);
    void uninstallTraps();

    void addJavaMethod(const void* address, int length, jmethodID method);
    void addRuntimeStub(const void* address, int length, const char* name);

    void onThreadStart(jvmtiEnv* jvmti, JNIEnv* jni, jthread thread);
    void onThreadEnd(jvmtiEnv* jvmti, JNIEnv* jni, jthread thread);

    const char* asgctError(int code);
    u32 getLockIndex(int tid);
    bool inJavaCode(void* ucontext);
    bool isAddressInCode(const void* pc);
    int getNativeTrace(Engine* engine, void* ucontext, ASGCT_CallFrame* frames, int tid);
    int getJavaTraceAsync(void* ucontext, ASGCT_CallFrame* frames, int max_depth);
    int getJavaTraceJvmti(jvmtiFrameInfo* jvmti_frames, ASGCT_CallFrame* frames, int start_depth, int max_depth);
    int getJavaTraceInternal(jvmtiFrameInfo* jvmti_frames, ASGCT_CallFrame* frames, int max_depth);
    int convertFrames(jvmtiFrameInfo* jvmti_frames, ASGCT_CallFrame* frames, int num_frames);
    int makeEventFrame(ASGCT_CallFrame* frames, jint event_type, uintptr_t id);
    bool fillTopFrame(const void* pc, ASGCT_CallFrame* frame, bool* is_entry_frame);
    void setThreadInfo(int tid, const char* name, jlong java_thread_id);
    void updateThreadName(jvmtiEnv* jvmti, JNIEnv* jni, jthread thread);
    void updateJavaThreadNames();
    void updateNativeThreadNames();
    bool excludeTrace(FrameName* fn, CallTrace* trace);
    void mangle(const char* name, char* buf, size_t size);
    Engine* selectEngine(const char* event_name);
    Engine* activeEngine();
    Error checkJvmCapabilities();

    time_t addTimeout(time_t start, int timeout);
    void startTimer(int timeout);
    void stopTimer();
    void timerLoop(int timeout);
    static void* timerThreadEntry(void* arg);

    void lockAll();
    void unlockAll();

    void dumpCollapsed(std::ostream& out, Arguments& args);
    void dumpFlameGraph(std::ostream& out, Arguments& args, bool tree);
    void dumpText(std::ostream& out, Arguments& args);

    static Profiler* const _instance;

  public:
    Profiler() :
        _state(NEW),
        _begin_trap(2),
        _end_trap(3),
        _thread_filter(),
        _call_trace_storage(),
        _jfr(),
        _start_time(0),
        _timer_is_running(false),
        _max_stack_depth(0),
        _safe_mode(0),
        _thread_events_state(JVMTI_DISABLE),
        _stubs_lock(),
        _runtime_stubs("[stubs]"),
        _native_lib_count(0),
        _original_NativeLibrary_load(NULL) {

        for (int i = 0; i < CONCURRENCY_LEVEL; i++) {
            _calltrace_buffer[i] = NULL;
        }
    }

    static Profiler* instance() {
        return _instance;
    }

    u64 total_samples() { return _total_samples; }
    int max_stack_depth() { return _max_stack_depth; }
    time_t uptime()     { return time(NULL) - _start_time; }

    Dictionary* classMap() { return &_class_map; }
    ThreadFilter* threadFilter() { return &_thread_filter; }

    Error run(Arguments& args);
    Error runInternal(Arguments& args, std::ostream& out);
    Error restart(Arguments& args);
    void shutdown(Arguments& args);
    Error check(Arguments& args);
    Error start(Arguments& args, bool reset);
    Error stop();
    Error flushJfr();
    Error dump(std::ostream& out, Arguments& args);
    void switchThreadEvents(jvmtiEventMode mode);
    void recordSample(void* ucontext, u64 counter, jint event_type, Event* event);
    void recordSample(jvmtiFrameInfo *jvmti_frames, jint num_jvmti_frames, int tid, u64 counter, jint event_type, Event* event);
    void writeLog(LogLevel level, const char* message);
    void writeLog(LogLevel level, const char* message, size_t len);

    void updateSymbols(bool kernel_symbols);
    const void* resolveSymbol(const char* name);
    const char* getLibraryName(const char* native_symbol);
    CodeCache* findNativeLibrary(const void* address);
    const char* findNativeMethod(const void* address);

    void trapHandler(int signo, siginfo_t* siginfo, void* ucontext);
    static void segvHandler(int signo, siginfo_t* siginfo, void* ucontext);
    static void setupSignalHandlers();

    // CompiledMethodLoad is also needed to enable DebugNonSafepoints info by default
    static void JNICALL CompiledMethodLoad(jvmtiEnv* jvmti, jmethodID method,
                                           jint code_size, const void* code_addr,
                                           jint map_length, const jvmtiAddrLocationMap* map,
                                           const void* compile_info) {
        instance()->addJavaMethod(code_addr, code_size, method);
    }

    static void JNICALL DynamicCodeGenerated(jvmtiEnv* jvmti, const char* name,
                                             const void* address, jint length) {
        instance()->addRuntimeStub(address, length, name);
    }

    static void JNICALL ThreadStart(jvmtiEnv* jvmti, JNIEnv* jni, jthread thread) {
        instance()->onThreadStart(jvmti, jni, thread);
    }

    static void JNICALL ThreadEnd(jvmtiEnv* jvmti, JNIEnv* jni, jthread thread) {
        instance()->onThreadEnd(jvmti, jni, thread);
    }

    friend class Recording;
};

#endif // _PROFILER_H<|MERGE_RESOLUTION|>--- conflicted
+++ resolved
@@ -46,14 +46,6 @@
 const int CONCURRENCY_LEVEL = 16;
 
 
-<<<<<<< HEAD
-enum AddressType {
-    ADDR_UNKNOWN,
-    ADDR_JIT,
-    ADDR_STUB,
-    ADDR_NATIVE
-};
-
 // The same constants are used in JfrSync
 enum EventMask {
     EM_CPU   = 1,
@@ -62,8 +54,6 @@
     EM_MEMLEAK = 8
 };
 
-=======
->>>>>>> c0d45fec
 union CallTraceBuffer {
     ASGCT_CallFrame _asgct_frames[1];
     jvmtiFrameInfo _jvmti_frames[1];
