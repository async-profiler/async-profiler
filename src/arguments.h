/*
 * Copyright 2017 Andrei Pangin
 *
 * Licensed under the Apache License, Version 2.0 (the "License");
 * you may not use this file except in compliance with the License.
 * You may obtain a copy of the License at
 *
 *     http://www.apache.org/licenses/LICENSE-2.0
 *
 * Unless required by applicable law or agreed to in writing, software
 * distributed under the License is distributed on an "AS IS" BASIS,
 * WITHOUT WARRANTIES OR CONDITIONS OF ANY KIND, either express or implied.
 * See the License for the specific language governing permissions and
 * limitations under the License.
 */

#ifndef _ARGUMENTS_H
#define _ARGUMENTS_H


const int DEFAULT_INTERVAL = 1000000;  // 1 ms
const int DEFAULT_FRAMEBUF = 1000000;


enum Action {
    ACTION_NONE,
    ACTION_START,
    ACTION_STOP,
    ACTION_STATUS,
    ACTION_DUMP
};

enum Mode {
    MODE_CPU,
    MODE_HEAP
};

<<<<<<< HEAD
enum Counter {
    COUNTER_SAMPLES,
    COUNTER_TOTAL
=======
enum EventType {
    EVENT_TYPE_CPU_CLOCK,
    EVENT_TYPE_CTX_SWITCHES,
    EVENT_TYPE_CYCLES,
    EVENT_TYPE_BRANCH_MISSES,
    EVENT_TYPE_CACHE_MISSES,
    EVENT_TYPE_L1D_LOAD_MISSES,
    EVENT_TYPE_LLC_LOAD_MISSES
>>>>>>> 2f11a79f
};

class Arguments {
  private:
    char _buf[1024];
    const char* _error;

    const char* parse(char* args);

  public:
    Action _action;
    Mode _mode;
<<<<<<< HEAD
    Counter _counter;
=======
    EventType _event_type;
>>>>>>> 2f11a79f
    int _interval;
    int _framebuf;
    char* _file;
    bool _dump_collapsed;
    bool _dump_summary;
    int _dump_traces;
    int _dump_flat;

    Arguments(char* args) :
        _action(ACTION_NONE),
        _mode(MODE_CPU),
<<<<<<< HEAD
        _counter(COUNTER_SAMPLES),
=======
        _event_type(EVENT_TYPE_CPU_CLOCK),
>>>>>>> 2f11a79f
        _interval(DEFAULT_INTERVAL),
        _framebuf(DEFAULT_FRAMEBUF),
        _file(NULL),
        _dump_collapsed(false),
        _dump_summary(false),
        _dump_traces(0),
        _dump_flat(0) {
        _error = parse(args);
    }

    const char* error() { return _error; }
};

#endif // _ARGUMENTS_H<|MERGE_RESOLUTION|>--- conflicted
+++ resolved
@@ -35,11 +35,6 @@
     MODE_HEAP
 };
 
-<<<<<<< HEAD
-enum Counter {
-    COUNTER_SAMPLES,
-    COUNTER_TOTAL
-=======
 enum EventType {
     EVENT_TYPE_CPU_CLOCK,
     EVENT_TYPE_CTX_SWITCHES,
@@ -48,7 +43,11 @@
     EVENT_TYPE_CACHE_MISSES,
     EVENT_TYPE_L1D_LOAD_MISSES,
     EVENT_TYPE_LLC_LOAD_MISSES
->>>>>>> 2f11a79f
+};
+
+enum Counter {
+    COUNTER_SAMPLES,
+    COUNTER_TOTAL
 };
 
 class Arguments {
@@ -61,11 +60,8 @@
   public:
     Action _action;
     Mode _mode;
-<<<<<<< HEAD
+    EventType _event_type;
     Counter _counter;
-=======
-    EventType _event_type;
->>>>>>> 2f11a79f
     int _interval;
     int _framebuf;
     char* _file;
@@ -77,11 +73,8 @@
     Arguments(char* args) :
         _action(ACTION_NONE),
         _mode(MODE_CPU),
-<<<<<<< HEAD
+        _event_type(EVENT_TYPE_CPU_CLOCK),
         _counter(COUNTER_SAMPLES),
-=======
-        _event_type(EVENT_TYPE_CPU_CLOCK),
->>>>>>> 2f11a79f
         _interval(DEFAULT_INTERVAL),
         _framebuf(DEFAULT_FRAMEBUF),
         _file(NULL),
