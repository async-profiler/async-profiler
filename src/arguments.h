--- conflicted
+++ resolved
@@ -206,11 +206,8 @@
     const char* _title;
     double _minwidth;
     bool _reverse;
-<<<<<<< HEAD
+    bool _inverted;
     int _target_cpu;
-=======
-    bool _inverted;
->>>>>>> fe1bc66d
 
     Arguments() :
         _buf(NULL),
@@ -264,11 +261,8 @@
         _title(NULL),
         _minwidth(0),
         _reverse(false),
-<<<<<<< HEAD
+        _inverted(false),
         _target_cpu(-1) {
-=======
-        _inverted(false) {
->>>>>>> fe1bc66d
     }
 
     ~Arguments();
