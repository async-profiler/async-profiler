--- conflicted
+++ resolved
@@ -98,6 +98,7 @@
     static jvmtiEnv* _jvmti;
 
     static int _hotspot_version;
+    static bool _zero_vm;
 
     static JVM_GetManagement _getManagement;
     static int _instrumentableObjectAlloc;
@@ -106,11 +107,6 @@
     static jvmtiError (JNICALL *_orig_RetransformClasses)(jvmtiEnv*, jint, const jclass* classes);
     static jvmtiError (JNICALL *_orig_GenerateEvents)(jvmtiEnv* jvmti, jvmtiEvent event_type);
     static volatile int _in_redefine_classes;
-<<<<<<< HEAD
-=======
-    static int _hotspot_version;
-    static bool _zero_vm;
->>>>>>> dccd4c32
 
     static void ready();
     static void checkJvmtiExtensions();
