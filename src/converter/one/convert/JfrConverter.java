--- conflicted
+++ resolved
@@ -51,24 +51,6 @@
         }
     }
 
-<<<<<<< HEAD
-    protected EventAggregator collectEvents() throws IOException {
-        EventAggregator agg = new EventAggregator(args.threads, args.total);
-        collectEvents(new EventAggregator.Visitor() {
-            @Override
-            public void visit(Event event, long value) {
-                agg.collect(event);
-            }
-        });
-        return agg;
-    }
-
-    protected void collectEvents(EventAggregator.Visitor visitor) throws IOException {
-        Class<? extends Event> eventClass =
-            args.live ? LiveObject.class :
-                args.alloc ? AllocationSample.class :
-                    args.lock ? ContendedLock.class : ExecutionSample.class;
-=======
     protected EventCollector createCollector(Arguments args) {
         return new EventAggregator(args.threads, args.grain);
     }
@@ -79,7 +61,6 @@
                 : args.alloc ? AllocationSample.class
                 : args.lock ? ContendedLock.class
                 : ExecutionSample.class;
->>>>>>> 37829cc3
 
         BitSet threadStates = null;
         if (args.state != null) {
@@ -99,12 +80,6 @@
         for (Event event; (event = jfr.readEvent(eventClass)) != null; ) {
             if (event.time >= startTicks && event.time <= endTicks) {
                 if (threadStates == null || threadStates.get(((ExecutionSample) event).threadState)) {
-<<<<<<< HEAD
-                    visitor.visit(event, 1);
-                }
-            }
-        }
-=======
                     collector.collect(event);
                 }
             }
@@ -113,7 +88,6 @@
 
     protected void convertChunk() {
         // To be overridden in subclasses
->>>>>>> 37829cc3
     }
 
     protected int toThreadState(String name) {
@@ -172,7 +146,7 @@
         if (className == null || className.length == 0 || isNativeFrame(methodType)) {
             return new String(methodName, StandardCharsets.UTF_8);
         } else {
-            String classStr = toJavaClassName(className, 0, args.dot, args);
+            String classStr = toJavaClassName(className, 0, args.dot);
             if (methodName == null || methodName.length == 0) {
                 return classStr;
             }
@@ -186,45 +160,23 @@
         if (cls == null) {
             return "null";
         }
-<<<<<<< HEAD
-        byte[] className = jfr.symbols.get(cls.name);
-        return convertJavaClassName(className, args);
-    }
-
-    public static String convertJavaClassName(byte[] className, Arguments args) {
-=======
         return toJavaClassName(jfr.symbols.get(cls.name));
     }
 
     protected String toJavaClassName(byte[] symbol) {
->>>>>>> 37829cc3
         int arrayDepth = 0;
         while (symbol[arrayDepth] == '[') {
             arrayDepth++;
         }
 
-<<<<<<< HEAD
-        String name = toJavaClassName(className, arrayDepth, true, args);
-=======
         String name = toJavaClassName(symbol, arrayDepth, true);
->>>>>>> 37829cc3
         while (arrayDepth-- > 0) {
             name = name.concat("[]");
         }
         return name;
     }
 
-<<<<<<< HEAD
-    protected String getThreadName(int tid) {
-        String threadName = jfr.threads.get(tid);
-        return threadName == null ? "[tid=" + tid + ']' :
-                threadName.startsWith("[tid=") ? threadName : '[' + threadName + " tid=" + tid + ']';
-    }
-
-    public static String toJavaClassName(byte[] symbol, int start, boolean dotted, Arguments args) {
-=======
     protected String toJavaClassName(byte[] symbol, int start, boolean dotted) {
->>>>>>> 37829cc3
         int end = symbol.length;
         if (start > 0) {
             switch (symbol[start]) {
@@ -286,19 +238,13 @@
     }
 
     protected boolean isNativeFrame(byte methodType) {
-        return isNativeFrame(methodType, jfr.isAsyncProfiler());
-    }
-
-    public static boolean isNativeFrame(byte methodType, boolean isAsyncProfiler) {
         // In JDK Flight Recorder, TYPE_NATIVE denotes Java native methods,
         // while in async-profiler, TYPE_NATIVE is for C methods
-        return methodType == TYPE_NATIVE && isAsyncProfiler ||
-            methodType == TYPE_CPP ||
-            methodType == TYPE_KERNEL;
-    }
-
-<<<<<<< HEAD
-=======
+        return methodType == TYPE_NATIVE && jfr.getEnumValue("jdk.types.FrameType", TYPE_KERNEL) != null ||
+                methodType == TYPE_CPP ||
+                methodType == TYPE_KERNEL;
+    }
+
     // Select sum(samples) or sum(value) depending on the --total option.
     // For lock events, convert lock duration from ticks to nanoseconds.
     protected abstract class AggregatedEventVisitor implements EventCollector.Visitor {
@@ -311,5 +257,4 @@
 
         protected abstract void visit(Event event, long value);
     }
->>>>>>> 37829cc3
 }