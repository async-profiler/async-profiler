--- conflicted
+++ resolved
@@ -411,10 +411,16 @@
             }
 
             int prototypeId = stackTracesCache.get(stackTraceId);
-            if (extra == 0) {
+            if (extra == 0 || threadName == null) {
                 sampleList.add(prototypeId, timeMs);
                 return;
             }
+
+            int prefix = threadName != null ? methodsCache.indexForThread(threadName) : 0;
+            int suffix = extra != 0 ? methodsCache.indexForClass(extra, type) : 0;
+
+            int id = stackTracesRemap.index(prototype, prototype.length, prefix, suffix);
+            sampleList.add(id, timeMs);
 
             int[] prototype = stackTracesRemap.get(prototypeId);
             int stackSize = prototype.length + 1;
@@ -422,17 +428,9 @@
                 cachedStackTrace = new int[stackSize * 2];
             }
 
-<<<<<<< HEAD
-            int prefix = threadName != null ? methodsCache.indexForThread(threadName) : 0;
-            int suffix = extra != 0 ? methodsCache.indexForClass(extra, type) : 0;
-
-            int id = stackTracesRemap.index(prototype, prototype.length, prefix, suffix);
-            sampleList.add(id, timeMs);
-=======
             System.arraycopy(prototype, 0, cachedStackTrace, 0, prototype.length);
             cachedStackTrace[prototype.length] = methodsCache.indexForClass(extra, type);
             sampleList.add(stackTracesRemap.index(cachedStackTrace, stackSize), timeMs);
->>>>>>> 7382e92d
         }
 
         public void addStack(long id, long[] methods, int[] locations, byte[] types, int size) {
