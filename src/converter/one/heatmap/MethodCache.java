/*
 * Copyright The async-profiler authors
 * SPDX-License-Identifier: Apache-2.0
 */

package one.heatmap;

import java.util.Arrays;

import one.convert.Frame;
import one.convert.Index;
import one.convert.JfrConverter;
import one.jfr.Dictionary;

public class MethodCache {
    private final JfrConverter converter;
    private final Index<String> symbolTable = new Index<>(String.class, "", 32768);
    private final Index<Method> methodIndex = new Index<>(Method.class, new Method(symbolTable.index("all"), 0), 32768);

    private final Method[] nearCache = new Method[256 * 256];
    // It should be better to create dictionary with linked methods instead of open addressed hash table
    // but in most cases all methods should fit nearCache, so less code is better
    private final Dictionary<Method> farMethods = new Dictionary<>(1024);

    public MethodCache(JfrConverter converter) {
        this.converter = converter;
    }

    public void clear() {
        Arrays.fill(nearCache, null);
        farMethods.clear();
    }

    public int index(long methodId, int location, byte type, boolean firstInStack) {
        Method method;
        if (methodId < nearCache.length) {
            int mid = (int) methodId;
<<<<<<< HEAD
            FrameDesc frameDesc = nearCache[mid];
            if (frameDesc == null) {
                frameDesc = createMethod(methodId, location, type, firstInStack);
                nearCache[mid] = frameDesc;
                frameDesc.index = methodIndex.index(frameDesc);
                return frameDesc.index;
=======
            method = nearCache[mid];
            if (method == null) {
                method = createMethod(methodId, location, type, firstInStack);
                nearCache[mid] = method;
                return method.index = methodIndex.index(method);
>>>>>>> 7382e92d
            }
        } else {
            // this should be extremely rare case
            method = farMethods.get(methodId);
            if (method == null) {
                method = createMethod(methodId, location, type, firstInStack);
                farMethods.put(methodId, method);
                return method.index = methodIndex.index(method);
            }
        }

        Method last = null;
        Method prototype = null;
        while (method != null) {
            if (method.originalMethodId == methodId) {
                if (method.location == location && method.type == type && method.start == firstInStack) {
                    return method.index;
                }
                prototype = method;
            }
            last = method;
            method = method.next;
        }

        if (prototype != null) {
            last.next = method = new Method(methodId, prototype.className, prototype.methodName, location, type, firstInStack);
            return method.index = methodIndex.index(method);
        }

        last.next = method = createMethod(methodId, location, type, firstInStack);

        return method.index = methodIndex.index(method);
    }

    public int indexForClass(int extra, byte type) {
        long methodId = (long) extra << 32 | 1L << 63;
        Method method = farMethods.get(methodId);
        Method last = null;
        while (method != null) {
            if (method.originalMethodId == methodId) {
                if (method.location == -1 && method.type == type && !method.start) {
                    return method.index;
                }
            }
            last = method;
            method = method.next;
        }

        String javaClassName = converter.getClassName(extra);
        method = new Method(methodId, symbolTable.index(javaClassName), 0, -1, type, false);
        if (last == null) {
            farMethods.put(methodId, method);
        } else {
            last.next = method;
        }
        return method.index = methodIndex.index(method);
    }

<<<<<<< HEAD
    public int indexForThread(String threadName) {
        long id = (long) threadName.hashCode() << 32 | 1L << 63;
        LinkedList<FrameDesc> list = getFarMethodList(id);
        for (FrameDesc frameDesc : list) {
            if (frameDesc.originalMethodId == id && frameDesc.location == -1 && frameDesc.type == Frame.TYPE_THREAD) {
                frameDesc.frequency++;
                return frameDesc.index;
            }
        }

        FrameDesc frameDesc = new FrameDesc(id, 0, symbolTable.index(threadName), -1, Frame.TYPE_THREAD, true);
        frameDesc.index = methodIndex.index(frameDesc);
        frameDesc.frequency = 1;
        list.add(frameDesc);
        return frameDesc.index;
    }

    private FrameDesc createMethod(long methodId, int location, byte type, boolean firstInStack) {
=======
    private Method createMethod(long methodId, int location, byte type, boolean firstInStack) {
>>>>>>> 7382e92d
        StackTraceElement ste = converter.getStackTraceElement(methodId, type, location);
        int className = symbolTable.index(ste.getClassName());
        int methodName = symbolTable.index(ste.getMethodName());
        return new Method(methodId, className, methodName, location, type, firstInStack);
    }

    public String[] orderedSymbolTable() {
        return symbolTable.keys();
    }

    public Index<Method> methodsIndex() {
        return methodIndex;
    }
}<|MERGE_RESOLUTION|>--- conflicted
+++ resolved
@@ -35,20 +35,11 @@
         Method method;
         if (methodId < nearCache.length) {
             int mid = (int) methodId;
-<<<<<<< HEAD
-            FrameDesc frameDesc = nearCache[mid];
-            if (frameDesc == null) {
-                frameDesc = createMethod(methodId, location, type, firstInStack);
-                nearCache[mid] = frameDesc;
-                frameDesc.index = methodIndex.index(frameDesc);
-                return frameDesc.index;
-=======
             method = nearCache[mid];
             if (method == null) {
                 method = createMethod(methodId, location, type, firstInStack);
                 nearCache[mid] = method;
                 return method.index = methodIndex.index(method);
->>>>>>> 7382e92d
             }
         } else {
             // this should be extremely rare case
@@ -107,28 +98,30 @@
         return method.index = methodIndex.index(method);
     }
 
-<<<<<<< HEAD
     public int indexForThread(String threadName) {
-        long id = (long) threadName.hashCode() << 32 | 1L << 63;
-        LinkedList<FrameDesc> list = getFarMethodList(id);
-        for (FrameDesc frameDesc : list) {
-            if (frameDesc.originalMethodId == id && frameDesc.location == -1 && frameDesc.type == Frame.TYPE_THREAD) {
-                frameDesc.frequency++;
-                return frameDesc.index;
+        long methodId = (long) threadName.hashCode() << 32 | 1L << 63;
+        Method method = farMethods.get(methodId);
+        Method last = null;
+        while (method != null) {
+            if (method.originalMethodId == methodId) {
+                if (method.location == -1 && method.type == Frame.TYPE_THREAD) {
+                    return method.index;
+                }
             }
+            last = method;
+            method = method.next;
         }
 
-        FrameDesc frameDesc = new FrameDesc(id, 0, symbolTable.index(threadName), -1, Frame.TYPE_THREAD, true);
-        frameDesc.index = methodIndex.index(frameDesc);
-        frameDesc.frequency = 1;
-        list.add(frameDesc);
-        return frameDesc.index;
+        method = new Method(methodId, 0, symbolTable.index(threadName), -1, Frame.TYPE_THREAD, false);
+        if (last == null) {
+            farMethods.put(methodId, method);
+        } else {
+            last.next = method;
+        }
+        return method.index = methodIndex.index(method);
     }
 
-    private FrameDesc createMethod(long methodId, int location, byte type, boolean firstInStack) {
-=======
     private Method createMethod(long methodId, int location, byte type, boolean firstInStack) {
->>>>>>> 7382e92d
         StackTraceElement ste = converter.getStackTraceElement(methodId, type, location);
         int className = symbolTable.index(ste.getClassName());
         int methodName = symbolTable.index(ste.getMethodName());
