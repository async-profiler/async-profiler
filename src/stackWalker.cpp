--- conflicted
+++ resolved
@@ -168,7 +168,7 @@
             break;
         }
 
-        const void* prev_pc = pc; 
+        const void* prev_pc = pc;
         if (f->fp_off & DW_PC_OFFSET) {
             pc = (const char*)pc + (f->fp_off >> 1);
         } else {
@@ -203,13 +203,8 @@
 
 int StackWalker::walkVM(void* ucontext, ASGCT_CallFrame* frames, int max_depth, StackDetail detail, EventType event_type) {
     if (ucontext == NULL) {
-<<<<<<< HEAD
-        return walkVM(ucontext, frames, max_depth, detail,
+        return walkVM(&empty_ucontext, frames, max_depth, detail,
                       callerPC(), (uintptr_t)callerSP(), (uintptr_t)callerFP(), event_type);
-=======
-        return walkVM(&empty_ucontext, frames, max_depth, detail,
-                      callerPC(), (uintptr_t)callerSP(), (uintptr_t)callerFP());
->>>>>>> 98247869
     } else {
         StackFrame frame(ucontext);
         return walkVM(ucontext, frames, max_depth, detail,
@@ -454,7 +449,7 @@
             break;
         }
 
-        const void* prev_pc = pc; 
+        const void* prev_pc = pc;
         if (f->fp_off & DW_PC_OFFSET) {
             pc = (const char*)pc + (f->fp_off >> 1);
         } else {
