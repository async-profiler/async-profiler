--- conflicted
+++ resolved
@@ -275,10 +275,7 @@
         atomicInc(s.counter, counter);
     }
 
-<<<<<<< HEAD
     return table->base() + slot;
-=======
-    return capacity - (INITIAL_CAPACITY - 1) + slot;
 }
 
 void CallTraceStorage::add(u32 call_trace_id, u64 counter) {
@@ -295,5 +292,4 @@
             break;
         }
     }
->>>>>>> cdb87041
 }