--- conflicted
+++ resolved
@@ -362,16 +362,9 @@
     // Not supported on macOS
 }
 
-<<<<<<< HEAD
-int OS::protect(uintptr_t start_address, uintptr_t size, int access) {
-    // If write permission append VM_PROT_COPY to access request
-    access = access | (access & PROT_WRITE ? VM_PROT_COPY : VM_PROT_NONE);
-    return vm_protect(mach_task_self(), start_address, size, 0, access);
-=======
 int OS::mprotect(void* addr, size_t size, int prot) {
     if (prot & PROT_WRITE) prot |= VM_PROT_COPY;
     return vm_protect(mach_task_self(), (vm_address_t)addr, size, 0, prot);
->>>>>>> 660ffcd5
 }
 
 #endif // __APPLE__