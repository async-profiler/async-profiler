--- conflicted
+++ resolved
@@ -69,13 +69,9 @@
   public:
     u32 _key;
     u32 _order;
-    std::shared_ptr<const Trie> _trie;
-
-<<<<<<< HEAD
-    Node(u32 key, u32 order, std::shared_ptr<const Trie> trie) : _key(key), _order(order), _trie(trie) {
-=======
+    const Trie* _trie;
+
     Node(u32 key, u32 order, const Trie* trie) : _key(key), _order(order), _trie(trie) {
->>>>>>> ee75d806
     }
 
     static bool orderByName(const Node& a, const Node& b) {
@@ -88,7 +84,7 @@
 };
 
 
-std::shared_ptr<Trie> FlameGraph::addChild(std::shared_ptr<Trie> f, const char* name, FrameTypeId type, u64 value) {
+Trie* FlameGraph::addChild(Trie* f, const char* name, FrameTypeId type, u64 value) {
     size_t len = strlen(name);
     bool has_suffix = len > 4 && name[len - 4] == '_' && name[len - 3] == '[' && name[len - 1] == ']';
     std::string s(name, has_suffix ? len - 4 : len);
@@ -117,8 +113,8 @@
 
 void FlameGraph::dump(Writer& out, bool tree) {
     _name_order = new u32[_cpool.size() + 1]();
-    _mintotal = _minwidth == 0 && tree ? _root->_total / 1000 : (u64)(_root->_total * _minwidth / 100);
-    int depth = _root->depth(_mintotal, _name_order);
+    _mintotal = _minwidth == 0 && tree ? _root._total / 1000 : (u64)(_root._total * _minwidth / 100);
+    int depth = _root.depth(_mintotal, _name_order);
 
     if (tree) {
         const char* tail = TREE_TEMPLATE;
@@ -130,12 +126,12 @@
         out << (_counter == COUNTER_SAMPLES ? "samples" : "counter");
 
         tail = printTill(out, tail, "/*count:*/");
-        out << Format().thousands(_root->_total);
+        out << Format().thousands(_root._total);
 
         tail = printTill(out, tail, "/*tree:*/");
 
         const char** names = new const char*[_cpool.size() + 1];
-        for (std::unordered_map<std::string, u32>::const_iterator it = _cpool.begin(); it != _cpool.end(); ++it) {
+        for (std::map<std::string, u32>::const_iterator it = _cpool.begin(); it != _cpool.end(); ++it) {
             names[it->second] = it->first.c_str();
         }
         printTreeFrame(out, _root, 0, names);
@@ -173,10 +169,10 @@
     delete[] _name_order;
 }
 
-void FlameGraph::printFrame(Writer& out, u32 key, std::shared_ptr<const Trie> f, int level, u64 x) {
-    u32 name_and_type = _name_order[f->nameIndex(key)] << 3 | f->type(key);
-    bool has_extra_types = (f->_inlined | f->_c1_compiled | f->_interpreted) &&
-                           f->_inlined < f->_total && f->_interpreted < f->_total;
+void FlameGraph::printFrame(Writer& out, u32 key, const Trie& f, int level, u64 x) {
+    u32 name_and_type = _name_order[f.nameIndex(key)] << 3 | f.type(key);
+    bool has_extra_types = (f._inlined | f._c1_compiled | f._interpreted) &&
+                           f._inlined < f._total && f._interpreted < f._total;
 
     char* p = _buf;
     if (level == _last_level + 1 && x == _last_x) {
@@ -187,10 +183,10 @@
         p += snprintf(p, 100, "f(%u,%d,%llu", name_and_type, level, x - _last_x);
     }
 
-    if (f->_total != _last_total || has_extra_types) {
-        p += snprintf(p, 100, ",%llu", f->_total);
+    if (f._total != _last_total || has_extra_types) {
+        p += snprintf(p, 100, ",%llu", f._total);
         if (has_extra_types) {
-            p += snprintf(p, 100, ",%llu,%llu,%llu", f->_inlined, f->_c1_compiled, f->_interpreted);
+            p += snprintf(p, 100, ",%llu,%llu,%llu", f._inlined, f._c1_compiled, f._interpreted);
         }
     }
 
@@ -199,53 +195,42 @@
 
     _last_level = level;
     _last_x = x;
-    _last_total = f->_total;
-
-    if (f->_children.empty()) {
+    _last_total = f._total;
+
+    if (f._children.empty()) {
         return;
     }
 
     std::vector<Node> children;
-<<<<<<< HEAD
-    children.reserve(f->_children.size());
-    for (auto it = f->_children.begin(); it != f->_children.end(); ++it) {
-        children.push_back(Node(it->first, _name_order[f->nameIndex(it->first)], it->second));
-=======
     children.reserve(f._children.size());
     for (auto it = f._children.begin(); it != f._children.end(); ++it) {
         children.push_back(Node(it->first, _name_order[f.nameIndex(it->first)], it->second));
->>>>>>> ee75d806
     }
     std::sort(children.begin(), children.end(), Node::orderByName);
 
-    x += f->_self;
+    x += f._self;
     for (size_t i = 0; i < children.size(); i++) {
         u32 key = children[i]._key;
-        std::shared_ptr<const Trie> trie = children[i]._trie;
+        const Trie* trie = children[i]._trie;
         if (trie->_total >= _mintotal) {
-            printFrame(out, key, trie, level + 1, x);
+            printFrame(out, key, *trie, level + 1, x);
         }
         x += trie->_total;
     }
 }
 
-void FlameGraph::printTreeFrame(Writer& out, std::shared_ptr<const Trie> f, int level, const char** names) {
+void FlameGraph::printTreeFrame(Writer& out, const Trie& f, int level, const char** names) {
     std::vector<Node> children;
-<<<<<<< HEAD
-    children.reserve(f->_children.size());
-    for (auto it = f->_children.begin(); it != f->_children.end(); ++it) {
-=======
     children.reserve(f._children.size());
     for (auto it = f._children.begin(); it != f._children.end(); ++it) {
->>>>>>> ee75d806
         children.push_back(Node(it->first, 0, it->second));
     }
     std::sort(children.begin(), children.end(), Node::orderByTotal);
 
-    double pct = 100.0 / _root->_total;
+    double pct = 100.0 / _root._total;
     for (size_t i = 0; i < children.size(); i++) {
         u32 key = children[i]._key;
-        std::shared_ptr<const Trie> trie = children[i]._trie;
+        const Trie* trie = children[i]._trie;
 
         u32 type = trie->type(key);
         std::string name = names[trie->nameIndex(key)];
@@ -272,7 +257,7 @@
         if (trie->_children.size() > 0) {
             out << "<ul>\n";
             if (trie->_total >= _mintotal) {
-                printTreeFrame(out, trie, level + 1, names);
+                printTreeFrame(out, *trie, level + 1, names);
             } else {
                 out << "<li>...\n";
             }
@@ -286,7 +271,7 @@
 
     std::string prev;
     u32 index = 0;
-    for (std::unordered_map<std::string, u32>::const_iterator it = _cpool.begin(); it != _cpool.end(); ++it) {
+    for (std::map<std::string, u32>::const_iterator it = _cpool.begin(); it != _cpool.end(); ++it) {
         if (_name_order[it->second]) {
             _name_order[it->second] = ++index;
 
@@ -306,7 +291,7 @@
     }
 
     // Release cpool memory, since frame names are never used beyond this point
-    _cpool = std::unordered_map<std::string, u32>();
+    _cpool = std::map<std::string, u32>();
 }
 
 const char* FlameGraph::printTill(Writer& out, const char* data, const char* till) {
