/*
 * Copyright 2017 Andrei Pangin
 *
 * Licensed under the Apache License, Version 2.0 (the "License");
 * you may not use this file except in compliance with the License.
 * You may obtain a copy of the License at
 *
 *     http://www.apache.org/licenses/LICENSE-2.0
 *
 * Unless required by applicable law or agreed to in writing, software
 * distributed under the License is distributed on an "AS IS" BASIS,
 * WITHOUT WARRANTIES OR CONDITIONS OF ANY KIND, either express or implied.
 * See the License for the specific language governing permissions and
 * limitations under the License.
 */

#ifndef _ARCH_H
#define _ARCH_H


typedef unsigned char u8;
typedef unsigned short u16;
typedef unsigned int u32;
typedef unsigned long long u64;

static inline u64 atomicInc(volatile u64& var, u64 increment = 1) {
    return __sync_fetch_and_add(&var, increment);
}

static inline int atomicInc(volatile int& var, int increment = 1) {
    return __sync_fetch_and_add(&var, increment);
}

static inline u64 loadAcquire(u64& var) {
    return __atomic_load_n(&var, __ATOMIC_ACQUIRE);
}

static inline void storeRelease(u64& var, u64 value) {
    return __atomic_store_n(&var, value, __ATOMIC_RELEASE);
}


#if defined(__x86_64__) || defined(__i386__)

typedef unsigned char instruction_t;
const instruction_t BREAKPOINT = 0xcc;
const bool CAN_MOVE_SP = true;

const int SYSCALL_SIZE = 2;
const int PLT_HEADER_SIZE = 16;
const int PLT_ENTRY_SIZE = 16;
const int PERF_REG_PC = 8;  // PERF_REG_X86_IP

#define offsetBPaddr(addr) (addr)
#define spinPause()       asm volatile("pause")
#define rmb()             asm volatile("lfence" : : : "memory")
#define flushCache(addr)  asm volatile("mfence; clflush (%0); mfence" : : "r" (addr) : "memory")

#elif defined(__arm__) || defined(__thumb__)

typedef unsigned int instruction_t;
const instruction_t BREAKPOINT = 0xe7f001f0;
const instruction_t BREAKPOINT_THUMB = 0xde01de01;

const int SYSCALL_SIZE = sizeof(instruction_t);
const int PLT_HEADER_SIZE = 20;
const int PLT_ENTRY_SIZE = 12;
const int PERF_REG_PC = 15;  // PERF_REG_ARM_PC
const bool CAN_MOVE_SP = true;

#define offsetBPaddr(addr) (addr)
#define spinPause()       asm volatile("yield")
#define rmb()             asm volatile("dmb ish" : : : "memory")
#define flushCache(addr)  __builtin___clear_cache((char*)(addr), (char*)(addr) + sizeof(instruction_t))

#elif defined(__aarch64__)

typedef unsigned int instruction_t;
const instruction_t BREAKPOINT = 0xd4200000;
const bool CAN_MOVE_SP = true;

const bool CAN_MOVE_SP = true;
const int SYSCALL_SIZE = sizeof(instruction_t);
const int PLT_HEADER_SIZE = 32;
const int PLT_ENTRY_SIZE = 16;
const int PERF_REG_PC = 32;  // PERF_REG_ARM64_PC

#define offsetBPaddr(addr) (addr)
<<<<<<< HEAD
#define spinPause()       asm volatile("isb")
=======
#define spinPause()       asm volatile("yield")
>>>>>>> 4f4af6e1
#define rmb()             asm volatile("dmb ish" : : : "memory")
#define flushCache(addr)  __builtin___clear_cache((char*)(addr), (char*)(addr) + sizeof(instruction_t))

#elif defined(__PPC64__)  && (__BYTE_ORDER__ == __ORDER_LITTLE_ENDIAN__)

typedef unsigned int instruction_t;
const instruction_t BREAKPOINT = 0x7fe00008;
// The sp may not be moved on ppc. There is a valid back link to the previous frame at all times.
// The callee stores the return address in the caller's frame before it constructs its own frame
// with one atomic operation.
const bool CAN_MOVE_SP = false;

const int SYSCALL_SIZE = sizeof(instruction_t);
const int PLT_HEADER_SIZE = 24;
const int PLT_ENTRY_SIZE = 24;
const int PERF_REG_PC = 32;  // PERF_REG_POWERPC_NIP

// We place the break point in the third instruction slot on PPCLE as the first two are skipped if
// the call comes from within the same compilation unit according to the LE ABI.
#define offsetBPaddr(addr) ((void*)((char*) (addr) + 8))
#define spinPause()       asm volatile("yield") // does nothing, but using or 1,1,1 would lead to other problems
#define rmb()             asm volatile ("sync" : : : "memory") // lwsync would do but better safe than sorry
#define flushCache(addr)  __builtin___clear_cache((char*)(addr), (char*)(addr) + sizeof(instruction_t))

#else

#error "Compiling on unsupported arch"

#endif


// Return address signing support.
// Apple M1 has 47 bit virtual addresses.
#if defined(__aarch64__) && defined(__APPLE__)
#  define ADDRESS_BITS 47
#  define WX_MEMORY    true
#else
#  define WX_MEMORY    false
#endif

#ifdef ADDRESS_BITS
static inline const void* stripPointer(const void* p) {
    return (const void*) ((unsigned long)p & ((1UL << ADDRESS_BITS) - 1));
}
#else
#  define stripPointer(p)  (p)
#endif


#endif // _ARCH_H<|MERGE_RESOLUTION|>--- conflicted
+++ resolved
@@ -86,11 +86,7 @@
 const int PERF_REG_PC = 32;  // PERF_REG_ARM64_PC
 
 #define offsetBPaddr(addr) (addr)
-<<<<<<< HEAD
 #define spinPause()       asm volatile("isb")
-=======
-#define spinPause()       asm volatile("yield")
->>>>>>> 4f4af6e1
 #define rmb()             asm volatile("dmb ish" : : : "memory")
 #define flushCache(addr)  __builtin___clear_cache((char*)(addr), (char*)(addr) + sizeof(instruction_t))
 
