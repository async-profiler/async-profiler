--- conflicted
+++ resolved
@@ -47,11 +47,7 @@
     const char* title();
     const char* units();
 
-<<<<<<< HEAD
-    static int walk(int tid, const void** callchain, int max_depth, const void** last_pc);
-=======
-    static int walk(int tid, void* ucontext, const void** callchain, int max_depth);
->>>>>>> e9b77470
+    static int walk(int tid, void* ucontext, const void** callchain, int max_depth, const void** last_pc);
     static void resetBuffer(int tid);
 
     static bool supported();
