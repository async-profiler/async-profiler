PROFILER_VERSION ?= 4.0

ifeq ($(COMMIT_TAG),true)
  PROFILER_VERSION := $(PROFILER_VERSION)-$(shell git rev-parse --short=8 HEAD)
else ifneq ($(COMMIT_TAG),)
  PROFILER_VERSION := $(PROFILER_VERSION)-$(COMMIT_TAG)
endif

TMP_DIR=/tmp
COMMA=,
PACKAGE_NAME=async-profiler-$(PROFILER_VERSION)-$(OS_TAG)-$(ARCH_TAG)
PACKAGE_DIR=$(TMP_DIR)/$(PACKAGE_NAME)
DEBUG_PACKAGE_NAME=$(PACKAGE_NAME)-debug
DEBUG_PACKAGE_DIR=$(PACKAGE_DIR)-debug

ASPROF=bin/asprof
JFRCONV=bin/jfrconv
LIB_PROFILER=lib/libasyncProfiler.$(SOEXT)
LIB_PROFILER_DEBUG=libasyncProfiler.$(SOEXT).debug
ASPROF_HEADER=include/asprof.h
API_JAR=jar/async-profiler.jar
CONVERTER_JAR=jar/jfr-converter.jar
TEST_JAR=test.jar

CC ?= gcc
CXX ?= g++
STRIP ?= strip
OBJCOPY ?= objcopy

ifneq ($(CROSS_COMPILE),)
CC := $(CROSS_COMPILE)gcc
CXX := $(CROSS_COMPILE)g++
STRIP := $(CROSS_COMPILE)strip
OBJCOPY := $(CROSS_COMPILE)objcopy
endif

CFLAGS_EXTRA ?=
CXXFLAGS_EXTRA ?=
CFLAGS=-O3 -fno-exceptions $(CFLAGS_EXTRA)
CXXFLAGS=-O3 -fno-exceptions -fno-omit-frame-pointer -fvisibility=hidden -std=c++11 $(CXXFLAGS_EXTRA)
CPPFLAGS=
DEFS=-DPROFILER_VERSION=\"$(PROFILER_VERSION)\"
INCLUDES=-I$(JAVA_HOME)/include -Isrc/helper
LIBS=-ldl -lpthread
MERGE=true
GCOV ?= gcov

JAVAC=$(JAVA_HOME)/bin/javac
JAR=$(JAVA_HOME)/bin/jar
JAVA=$(JAVA_HOME)/bin/java
JAVA_TARGET=8
JAVAC_OPTIONS=--release $(JAVA_TARGET) -Xlint:-options

TEST_LIB_DIR=build/test/lib
TEST_BIN_DIR=build/test/bin
TEST_DEPS_DIR=test/deps
TEST_GEN_DIR=test/gen
LOG_DIR=build/test/logs
LOG_LEVEL=
SKIP=
TEST_FLAGS=-DlogDir=$(LOG_DIR) -DlogLevel=$(LOG_LEVEL) -Dskip='$(subst $(COMMA), ,$(SKIP))'

# always sort SOURCES so zInit is last.
SOURCES := $(sort $(wildcard src/*.cpp))
HEADERS := $(wildcard src/*.h)
RESOURCES := $(wildcard src/res/*)
JAVA_HELPER_CLASSES := $(wildcard src/helper/one/profiler/*.class)
API_SOURCES := $(wildcard src/api/one/profiler/*.java)
CONVERTER_SOURCES := $(shell find src/converter -name '*.java')
TEST_SOURCES := $(shell find test -name '*.java')
TESTS ?=
CPP_TEST_SOURCES := test/native/testRunner.cpp $(shell find test/native -name '*Test.cpp')
CPP_TEST_HEADER := test/native/testRunner.hpp
CPP_TEST_INCLUDES := -Isrc -Itest/native

ifeq ($(JAVA_HOME),)
  JAVA_HOME:=$(shell java -cp . JavaHome)
endif

OS:=$(shell uname -s)
ifeq ($(OS),Darwin)
  CXXFLAGS += -D_XOPEN_SOURCE -D_DARWIN_C_SOURCE -Wl,-rpath,@executable_path/../lib -Wl,-rpath,@executable_path/../lib/server
  INCLUDES += -I$(JAVA_HOME)/include/darwin
  SOEXT=dylib
  PACKAGE_EXT=zip
  OS_TAG=macos
  ifeq ($(FAT_BINARY),true)
    FAT_BINARY_FLAGS=-arch x86_64 -arch arm64 -mmacos-version-min=10.15
    CFLAGS += $(FAT_BINARY_FLAGS)
    CXXFLAGS += $(FAT_BINARY_FLAGS)
    PACKAGE_NAME=async-profiler-$(PROFILER_VERSION)-$(OS_TAG)
    MERGE=false
  endif
else
  CXXFLAGS += -U_FORTIFY_SOURCE -Wl,-z,defs -Wl,--exclude-libs,ALL -static-libstdc++ -static-libgcc -fdata-sections -ffunction-sections -Wl,--gc-sections -ggdb
  ifeq ($(MERGE),true)
    CXXFLAGS += -fwhole-program
  endif
  LIBS += -lrt
  INCLUDES += -I$(JAVA_HOME)/include/linux
  SOEXT=so
  PACKAGE_EXT=tar.gz
  OS_TAG=linux
endif

ifeq ($(ARCH_TAG),)
  ARCH:=$(shell uname -m)
  ifeq ($(ARCH),x86_64)
    ARCH_TAG=x64
  else ifeq ($(ARCH),aarch64)
    ARCH_TAG=arm64
  else ifeq ($(ARCH),arm64)
    ARCH_TAG=arm64
  else ifeq ($(findstring arm,$(ARCH)),arm)
    ARCH_TAG=arm32
  else ifeq ($(ARCH),ppc64le)
    ARCH_TAG=ppc64le
  else ifeq ($(ARCH),riscv64)
    ARCH_TAG=riscv64
  else ifeq ($(ARCH),loongarch64)
    ARCH_TAG=loongarch64
  else
    ARCH_TAG=x86
  endif
endif

STATIC_BINARY=$(findstring musl-gcc,$(CC))
ifneq (,$(STATIC_BINARY))
  CFLAGS += -static -fdata-sections -ffunction-sections -Wl,--gc-sections
endif

ifneq (,$(findstring $(ARCH_TAG),x86 x64 arm64))
  CXXFLAGS += -momit-leaf-frame-pointer
endif

.PHONY: all jar release build-test test clean coverage clean-coverage build-test-java build-test-cpp build-test-libs build-test-bins test-cpp test-java check-md format-md

all: build/bin build/lib build/$(LIB_PROFILER) build/$(ASPROF) jar build/$(JFRCONV) build/$(ASPROF_HEADER)

jar: build/jar build/$(API_JAR) build/$(CONVERTER_JAR)

release: $(PACKAGE_NAME).$(PACKAGE_EXT)

$(PACKAGE_NAME).tar.gz: $(PACKAGE_DIR)
	patchelf --remove-needed ld-linux-x86-64.so.2 --remove-needed ld-linux-aarch64.so.1 $(PACKAGE_DIR)/$(LIB_PROFILER)
	tar czf $@ -C $(PACKAGE_DIR)/.. $(PACKAGE_NAME)
	rm -r $(PACKAGE_DIR)

	tar czf $(DEBUG_PACKAGE_NAME).tar.gz -C $(DEBUG_PACKAGE_DIR)/.. $(DEBUG_PACKAGE_NAME)
	rm -r $(DEBUG_PACKAGE_DIR)

$(PACKAGE_NAME).zip: $(PACKAGE_DIR)
	truncate -cs -`stat -f "%z" build/$(CONVERTER_JAR)` $(PACKAGE_DIR)/$(JFRCONV)
ifneq ($(GITHUB_ACTIONS), true)
	codesign -s "Developer ID" -o runtime --timestamp -v $(PACKAGE_DIR)/$(ASPROF) $(PACKAGE_DIR)/$(JFRCONV) $(PACKAGE_DIR)/$(LIB_PROFILER)
endif
	cat build/$(CONVERTER_JAR) >> $(PACKAGE_DIR)/$(JFRCONV)
	ditto -c -k --keepParent $(PACKAGE_DIR) $@
	rm -r $(PACKAGE_DIR)

$(PACKAGE_DIR): all LICENSE README.md
	rm -rf $@
	mkdir -p $(PACKAGE_DIR) $(DEBUG_PACKAGE_DIR)
	cp -RP build/bin build/lib build/include LICENSE README.md $(PACKAGE_DIR)/
	chmod -R 755 $(PACKAGE_DIR)
	chmod 644 $(PACKAGE_DIR)/lib/* $(PACKAGE_DIR)/include/* $(PACKAGE_DIR)/LICENSE $(PACKAGE_DIR)/README.md

ifeq ($(OS_TAG),linux)
	$(STRIP) --only-keep-debug build/$(LIB_PROFILER) -o $(DEBUG_PACKAGE_DIR)/$(LIB_PROFILER_DEBUG)
	$(STRIP) -g $@/$(LIB_PROFILER)
	$(OBJCOPY) --add-gnu-debuglink=$(DEBUG_PACKAGE_DIR)/$(LIB_PROFILER_DEBUG) $@/$(LIB_PROFILER)
	chmod 644 $(DEBUG_PACKAGE_DIR)/*
endif

build/%:
	mkdir -p $@

build/$(ASPROF): src/main/* src/jattach/* src/fdtransfer.h
	$(CC) $(CPPFLAGS) $(CFLAGS) $(DEFS) -o $@ src/main/*.cpp src/jattach/*.c
	$(STRIP) $@

build/$(JFRCONV): src/launcher/* build/$(CONVERTER_JAR)
	$(CC) $(CPPFLAGS) $(CFLAGS) $(DEFS) -o $@ src/launcher/*.cpp
	$(STRIP) $@
	cat build/$(CONVERTER_JAR) >> $@

build/$(LIB_PROFILER): $(SOURCES) $(HEADERS) $(RESOURCES) $(JAVA_HELPER_CLASSES)
ifeq ($(MERGE),true)
	for f in src/*.cpp; do echo '#include "'$$f'"'; done |\
	$(CXX) $(CPPFLAGS) $(CXXFLAGS) $(DEFS) $(INCLUDES) -fPIC -shared -o $@ -xc++ - $(LIBS)
else
	$(CXX) $(CPPFLAGS) $(CXXFLAGS) $(DEFS) $(INCLUDES) -fPIC -shared -o $@ $(SOURCES) $(LIBS)
endif

build/$(ASPROF_HEADER): src/asprof.h
	mkdir -p build/include
	cp -f $< build/include

build/$(API_JAR): $(API_SOURCES)
	mkdir -p build/api
	$(JAVAC) $(JAVAC_OPTIONS) -d build/api $(API_SOURCES)
	$(JAR) cf $@ -C build/api .
	$(RM) -r build/api

build/$(CONVERTER_JAR): $(CONVERTER_SOURCES) $(RESOURCES)
	mkdir -p build/converter
	$(JAVAC) $(JAVAC_OPTIONS) -d build/converter $(CONVERTER_SOURCES)
	$(JAR) cfe $@ Main -C build/converter . -C src/res .
	$(RM) -r build/converter

%.class: %.java
	$(JAVAC) -source 7 -target 7 -Xlint:-options -g:none $^

build/test/cpptests: $(CPP_TEST_SOURCES) $(CPP_TEST_HEADER) $(SOURCES) $(HEADERS) $(RESOURCES) $(JAVA_HELPER_CLASSES)
	mkdir -p build/test
ifeq ($(MERGE),true)
	for f in src/*.cpp test/native/*.cpp; do echo '#include "'$$f'"'; done |\
	$(CXX) $(CPPFLAGS) $(CXXFLAGS) $(DEFS) $(INCLUDES) $(CPP_TEST_INCLUDES) -fPIC -o $@ -xc++ - $(LIBS)
else
	$(CXX) $(CPPFLAGS) $(CXXFLAGS) $(DEFS) $(INCLUDES) $(CPP_TEST_INCLUDES) -fPIC -o $@ $(SOURCES) $(CPP_TEST_SOURCES) $(LIBS)
endif

build-test-java: all build/$(TEST_JAR) build-test-libs build-test-bins

build-test-cpp: build/test/cpptests build-test-libs

build-test: build-test-cpp build-test-java

build-test-libs:
	@mkdir -p $(TEST_LIB_DIR)
	$(CC) -shared -fPIC -o $(TEST_LIB_DIR)/libreladyn.$(SOEXT) test/native/libs/reladyn.c
	$(CC) -shared -fPIC -o $(TEST_LIB_DIR)/libcallsmalloc.$(SOEXT) test/native/libs/callsmalloc.c
	$(CC) -shared -fPIC $(INCLUDES) -Isrc -o $(TEST_LIB_DIR)/libjnimalloc.$(SOEXT) test/native/libs/jnimalloc.c
	$(CC) -shared -fPIC -o $(TEST_LIB_DIR)/libmalloc.$(SOEXT) test/native/libs/malloc.c
	$(CC) -fno-optimize-sibling-calls -shared -fPIC $(INCLUDES) -Isrc -o $(TEST_LIB_DIR)/libjninativestacks.$(SOEXT) test/native/libs/jninativestacks.c

ifeq ($(OS_TAG),linux)
	$(CC) -c -shared -fPIC -o $(TEST_LIB_DIR)/vaddrdif.o test/native/libs/vaddrdif.c
	$(LD) -N -shared -o $(TEST_LIB_DIR)/libvaddrdif.$(SOEXT) $(TEST_LIB_DIR)/vaddrdif.o -T test/native/libs/vaddrdif.ld

	$(AS) -o $(TEST_LIB_DIR)/multiplematching.o test/native/libs/multiplematching.s
	$(LD) -shared -o $(TEST_LIB_DIR)/multiplematching.$(SOEXT) $(TEST_LIB_DIR)/multiplematching.o

	$(AS) -o $(TEST_LIB_DIR)/twiceatzero.o test/native/libs/twiceatzero.s
	$(LD) -shared -o $(TEST_LIB_DIR)/libtwiceatzero.$(SOEXT) $(TEST_LIB_DIR)/twiceatzero.o --section-start=.seg1=0x4000 -z max-page-size=0x1000
endif

build-test-bins:
	@mkdir -p $(TEST_BIN_DIR)
	$(CC) -o $(TEST_BIN_DIR)/malloc_plt_dyn test/test/nativemem/malloc_plt_dyn.c
	$(CC) -o $(TEST_BIN_DIR)/native_api -Isrc test/test/c/native_api.c -ldl
	$(CC) -o $(TEST_BIN_DIR)/profile_with_dlopen -Isrc test/test/nativemem/profile_with_dlopen.c -ldl
	$(CC) -o $(TEST_BIN_DIR)/preload_malloc -Isrc test/test/nativemem/preload_malloc.c -ldl
	$(CC) -o $(TEST_BIN_DIR)/nativemem_known_lib_crash -Isrc test/test/nativemem/nativemem_known_lib_crash.c -ldl
	$(CXX) -o $(TEST_BIN_DIR)/non_java_app -std=c++11 $(INCLUDES) $(CPP_TEST_INCLUDES) test/test/nonjava/non_java_app.cpp $(LIBS)

test-cpp: build-test-cpp
	echo "Running cpp tests..."
	LD_LIBRARY_PATH="$(TEST_LIB_DIR)" DYLD_LIBRARY_PATH="$(TEST_LIB_DIR)" build/test/cpptests

test-java: build-test-java
	echo "Running tests against $(LIB_PROFILER)"
	$(JAVA) "-Djava.library.path=$(TEST_LIB_DIR)" $(TEST_FLAGS) -ea -cp "build/$(TEST_JAR):build/jar/*:build/lib/*:$(TEST_DEPS_DIR)/*:$(TEST_GEN_DIR)/*" one.profiler.test.Runner $(subst $(COMMA), ,$(TESTS))

coverage: override FAT_BINARY=false
coverage: clean-coverage
	$(MAKE) test-cpp CXXFLAGS_EXTRA="-fprofile-arcs -ftest-coverage -fPIC -O0 --coverage"
	mkdir -p build/test/coverage
	cd build/test/ && gcovr -r ../.. --html-details --gcov-executable "$(GCOV)" -o coverage/index.html
	rm -rf -- -.gc*

test: test-cpp test-java

build/$(TEST_JAR): build/$(API_JAR) $(TEST_SOURCES) build/$(CONVERTER_JAR)
	mkdir -p build/test
	$(JAVAC) -source $(JAVA_TARGET) -target $(JAVA_TARGET) -Xlint:-options -cp "build/jar/*:$(TEST_DEPS_DIR)/*:$(TEST_GEN_DIR)/*" -d build/test $(TEST_SOURCES)
	$(JAR) cf $@ -C build/test .

<<<<<<< HEAD
update-otlp-classes-jar:
	rm -rf $(TMP_DIR)/gen/java $(TMP_DIR)/build
	mkdir -p $(TMP_DIR)/gen/java $(TMP_DIR)/build $(TEST_GEN_DIR)
	cd $(OTEL_PROTO_PATH) && protoc --java_out=$(TMP_DIR)/gen/java $$(find . \
		-type f \
		-name '*.proto' \
		-not \( -name 'logs*.proto' -o -name 'metrics*.proto' -o -name 'trace*.proto' -o -name '*service.proto' \) \
		| tr '\n' ' ')
	$(JAVAC) -source $(JAVA_TARGET) \
	    -target $(JAVA_TARGET) \
	    -cp $(TEST_DEPS_DIR)/* \
	    -d $(TMP_DIR)/build \
		-Xlint:-options \
	    $$(find $(TMP_DIR)/gen/java -name "*.java" | tr '\n' ' ')
	$(JAR) cvf $(TEST_GEN_DIR)/opentelemetry-gen-classes.jar -C $(TMP_DIR)/build .
=======
LINT_SOURCES=`ls -1 src/*.cpp src/*/*.cpp | grep -v rustDemangle.cpp`
cpp-lint:
	clang-tidy $(LINT_SOURCES) -- -x c++ $(CXXFLAGS) $(INCLUDES) $(DEFS) $(LIBS)

cpp-lint-diff:
	git diff -U0 -- '**/*.cpp' '**/*.h' ':!**/rustDemangle.cpp' | \
		clang-tidy-diff.py -- -x c++ $(CXXFLAGS) $(INCLUDES) $(DEFS) $(LIBS)
>>>>>>> 29dd5379

check-md:
	prettier -c README.md "docs/**/*.md"

format-md:
	prettier -w README.md "docs/**/*.md"

clean-coverage:
	$(RM) -rf build/test/cpptests build/test/coverage

clean:
	$(RM) -r build<|MERGE_RESOLUTION|>--- conflicted
+++ resolved
@@ -276,7 +276,6 @@
 	$(JAVAC) -source $(JAVA_TARGET) -target $(JAVA_TARGET) -Xlint:-options -cp "build/jar/*:$(TEST_DEPS_DIR)/*:$(TEST_GEN_DIR)/*" -d build/test $(TEST_SOURCES)
 	$(JAR) cf $@ -C build/test .
 
-<<<<<<< HEAD
 update-otlp-classes-jar:
 	rm -rf $(TMP_DIR)/gen/java $(TMP_DIR)/build
 	mkdir -p $(TMP_DIR)/gen/java $(TMP_DIR)/build $(TEST_GEN_DIR)
@@ -292,7 +291,7 @@
 		-Xlint:-options \
 	    $$(find $(TMP_DIR)/gen/java -name "*.java" | tr '\n' ' ')
 	$(JAR) cvf $(TEST_GEN_DIR)/opentelemetry-gen-classes.jar -C $(TMP_DIR)/build .
-=======
+
 LINT_SOURCES=`ls -1 src/*.cpp src/*/*.cpp | grep -v rustDemangle.cpp`
 cpp-lint:
 	clang-tidy $(LINT_SOURCES) -- -x c++ $(CXXFLAGS) $(INCLUDES) $(DEFS) $(LIBS)
@@ -300,7 +299,6 @@
 cpp-lint-diff:
 	git diff -U0 -- '**/*.cpp' '**/*.h' ':!**/rustDemangle.cpp' | \
 		clang-tidy-diff.py -- -x c++ $(CXXFLAGS) $(INCLUDES) $(DEFS) $(LIBS)
->>>>>>> 29dd5379
 
 check-md:
 	prettier -c README.md "docs/**/*.md"
