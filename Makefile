PROFILER_VERSION ?= 4.0

ifeq ($(COMMIT_TAG),true)
  PROFILER_VERSION := $(PROFILER_VERSION)-$(shell git rev-parse --short=8 HEAD)
else ifneq ($(COMMIT_TAG),)
  PROFILER_VERSION := $(PROFILER_VERSION)-$(COMMIT_TAG)
endif

TMP_DIR=/tmp
COMMA=,
PACKAGE_NAME=async-profiler-$(PROFILER_VERSION)-$(OS_TAG)-$(ARCH_TAG)
PACKAGE_DIR=$(TMP_DIR)/$(PACKAGE_NAME)
DEBUG_PACKAGE_NAME=$(PACKAGE_NAME)-debug
DEBUG_PACKAGE_DIR=$(PACKAGE_DIR)-debug

ASPROF=bin/asprof
JFRCONV=bin/jfrconv
LIB_PROFILER=lib/libasyncProfiler.$(SOEXT)
LIB_PROFILER_DEBUG=libasyncProfiler.$(SOEXT).debug
ASPROF_HEADER=include/asprof.h
API_JAR=jar/async-profiler.jar
CONVERTER_JAR=jar/jfr-converter.jar
TEST_JAR=test.jar

CC ?= gcc
CXX ?= g++
STRIP ?= strip
OBJCOPY ?= objcopy

ifneq ($(CROSS_COMPILE),)
CC := $(CROSS_COMPILE)gcc
CXX := $(CROSS_COMPILE)g++
STRIP := $(CROSS_COMPILE)strip
OBJCOPY := $(CROSS_COMPILE)objcopy
endif

CFLAGS_EXTRA ?=
CXXFLAGS_EXTRA ?=
CFLAGS=-O3 -fno-exceptions $(CFLAGS_EXTRA)
CXXFLAGS=-O3 -fno-exceptions -fno-omit-frame-pointer -fvisibility=hidden -std=c++11 $(CXXFLAGS_EXTRA)
CPPFLAGS=
DEFS=-DPROFILER_VERSION=\"$(PROFILER_VERSION)\"
INCLUDES=-I$(JAVA_HOME)/include -Isrc/helper
LIBS=-ldl -lpthread
MERGE=true
GCOV ?= gcov

JAVAC=$(JAVA_HOME)/bin/javac
JAR=$(JAVA_HOME)/bin/jar
JAVA=$(JAVA_HOME)/bin/java
JAVA_TARGET=8
JAVAC_OPTIONS=--release $(JAVA_TARGET) -Xlint:-options

TEST_LIB_DIR=build/test/lib
TEST_BIN_DIR=build/test/bin
TEST_DEPS_DIR=test/deps
TEST_GEN_DIR=test/gen
LOG_DIR=build/test/logs
LOG_LEVEL=
SKIP=
TEST_FLAGS=-DlogDir=$(LOG_DIR) -DlogLevel=$(LOG_LEVEL) -Dskip='$(subst $(COMMA), ,$(SKIP))'

# always sort SOURCES so zInit is last.
SOURCES := $(sort $(wildcard src/*.cpp))
HEADERS := $(wildcard src/*.h)
RESOURCES := $(wildcard src/res/*)
JAVA_HELPER_CLASSES := $(wildcard src/helper/one/profiler/*.class)
API_SOURCES := $(wildcard src/api/one/profiler/*.java)
CONVERTER_SOURCES := $(shell find src/converter -name '*.java')
TEST_SOURCES := $(shell find test -name '*.java' ! -path 'test/stubs/*')
TESTS ?=
CPP_TEST_SOURCES := test/native/testRunner.cpp $(shell find test/native -name '*Test.cpp')
CPP_TEST_HEADER := test/native/testRunner.hpp
CPP_TEST_INCLUDES := -Isrc -Itest/native

ifeq ($(JAVA_HOME),)
  JAVA_HOME:=$(shell java -cp . JavaHome)
endif

OS:=$(shell uname -s)
ifeq ($(OS),Darwin)
  CXXFLAGS += -D_XOPEN_SOURCE -D_DARWIN_C_SOURCE -Wl,-rpath,@executable_path/../lib -Wl,-rpath,@executable_path/../lib/server
  INCLUDES += -I$(JAVA_HOME)/include/darwin
  SOEXT=dylib
  PACKAGE_EXT=zip
  OS_TAG=macos
  ifeq ($(FAT_BINARY),true)
    FAT_BINARY_FLAGS=-arch x86_64 -arch arm64 -mmacos-version-min=10.15
    CFLAGS += $(FAT_BINARY_FLAGS)
    CXXFLAGS += $(FAT_BINARY_FLAGS)
    PACKAGE_NAME=async-profiler-$(PROFILER_VERSION)-$(OS_TAG)
    MERGE=false
  endif
else
  CXXFLAGS += -U_FORTIFY_SOURCE -Wl,-z,defs -Wl,--exclude-libs,ALL -static-libstdc++ -static-libgcc -fdata-sections -ffunction-sections -Wl,--gc-sections -ggdb
  ifeq ($(MERGE),true)
    CXXFLAGS += -fwhole-program
  endif
  LIBS += -lrt
  INCLUDES += -I$(JAVA_HOME)/include/linux
  SOEXT=so
  PACKAGE_EXT=tar.gz
  OS_TAG=linux
endif

ifeq ($(ARCH_TAG),)
  ARCH:=$(shell uname -m)
  ifeq ($(ARCH),x86_64)
    ARCH_TAG=x64
  else ifeq ($(ARCH),aarch64)
    ARCH_TAG=arm64
  else ifeq ($(ARCH),arm64)
    ARCH_TAG=arm64
  else ifeq ($(findstring arm,$(ARCH)),arm)
    ARCH_TAG=arm32
  else ifeq ($(ARCH),ppc64le)
    ARCH_TAG=ppc64le
  else ifeq ($(ARCH),riscv64)
    ARCH_TAG=riscv64
  else ifeq ($(ARCH),loongarch64)
    ARCH_TAG=loongarch64
  else
    ARCH_TAG=x86
  endif
endif

STATIC_BINARY=$(findstring musl-gcc,$(CC))
ifneq (,$(STATIC_BINARY))
  CFLAGS += -static -fdata-sections -ffunction-sections -Wl,--gc-sections
endif

ifneq (,$(findstring $(ARCH_TAG),x86 x64 arm64))
  CXXFLAGS += -momit-leaf-frame-pointer
endif

.PHONY: all jar release build-test test clean coverage clean-coverage build-test-java build-test-cpp build-test-libs build-test-bins test-cpp test-java check-md format-md

all: build/bin build/lib build/$(LIB_PROFILER) build/$(ASPROF) jar build/$(JFRCONV) build/$(ASPROF_HEADER)

jar: build/jar build/$(API_JAR) build/$(CONVERTER_JAR)

release: $(PACKAGE_NAME).$(PACKAGE_EXT)

$(PACKAGE_NAME).tar.gz: $(PACKAGE_DIR)
	patchelf --remove-needed ld-linux-x86-64.so.2 --remove-needed ld-linux-aarch64.so.1 $(PACKAGE_DIR)/$(LIB_PROFILER)
	tar czf $@ -C $(PACKAGE_DIR)/.. $(PACKAGE_NAME)
	rm -r $(PACKAGE_DIR)

	tar czf $(DEBUG_PACKAGE_NAME).tar.gz -C $(DEBUG_PACKAGE_DIR)/.. $(DEBUG_PACKAGE_NAME)
	rm -r $(DEBUG_PACKAGE_DIR)

$(PACKAGE_NAME).zip: $(PACKAGE_DIR)
	truncate -cs -`stat -f "%z" build/$(CONVERTER_JAR)` $(PACKAGE_DIR)/$(JFRCONV)
ifneq ($(GITHUB_ACTIONS), true)
	codesign -s "Developer ID" -o runtime --timestamp -v $(PACKAGE_DIR)/$(ASPROF) $(PACKAGE_DIR)/$(JFRCONV) $(PACKAGE_DIR)/$(LIB_PROFILER)
endif
	cat build/$(CONVERTER_JAR) >> $(PACKAGE_DIR)/$(JFRCONV)
	ditto -c -k --keepParent $(PACKAGE_DIR) $@
	rm -r $(PACKAGE_DIR)

$(PACKAGE_DIR): all LICENSE README.md
	rm -rf $@
	mkdir -p $(PACKAGE_DIR) $(DEBUG_PACKAGE_DIR)
	cp -RP build/bin build/lib build/include LICENSE README.md $(PACKAGE_DIR)/
	chmod -R 755 $(PACKAGE_DIR)
	chmod 644 $(PACKAGE_DIR)/lib/* $(PACKAGE_DIR)/include/* $(PACKAGE_DIR)/LICENSE $(PACKAGE_DIR)/README.md

ifeq ($(OS_TAG),linux)
	$(STRIP) --only-keep-debug build/$(LIB_PROFILER) -o $(DEBUG_PACKAGE_DIR)/$(LIB_PROFILER_DEBUG)
	$(STRIP) -g $@/$(LIB_PROFILER)
	$(OBJCOPY) --add-gnu-debuglink=$(DEBUG_PACKAGE_DIR)/$(LIB_PROFILER_DEBUG) $@/$(LIB_PROFILER)
	chmod 644 $(DEBUG_PACKAGE_DIR)/*
endif

build/%:
	mkdir -p $@

build/$(ASPROF): src/main/* src/jattach/* src/fdtransfer.h
	$(CC) $(CPPFLAGS) $(CFLAGS) $(DEFS) -o $@ src/main/*.cpp src/jattach/*.c
	$(STRIP) $@

build/$(JFRCONV): src/launcher/* build/$(CONVERTER_JAR)
	$(CC) $(CPPFLAGS) $(CFLAGS) $(DEFS) -o $@ src/launcher/*.cpp
	$(STRIP) $@
	cat build/$(CONVERTER_JAR) >> $@

build/$(LIB_PROFILER): $(SOURCES) $(HEADERS) $(RESOURCES) $(JAVA_HELPER_CLASSES)
ifeq ($(MERGE),true)
	for f in src/*.cpp; do echo '#include "'$$f'"'; done |\
	$(CXX) $(CPPFLAGS) $(CXXFLAGS) $(DEFS) $(INCLUDES) -fPIC -shared -o $@ -xc++ - $(LIBS)
else
	$(CXX) $(CPPFLAGS) $(CXXFLAGS) $(DEFS) $(INCLUDES) -fPIC -shared -o $@ $(SOURCES) $(LIBS)
endif

build/$(ASPROF_HEADER): src/asprof.h
	mkdir -p build/include
	cp -f $< build/include

build/$(API_JAR): $(API_SOURCES)
	mkdir -p build/api
	$(JAVAC) $(JAVAC_OPTIONS) -d build/api $(API_SOURCES)
	$(JAR) cf $@ -C build/api .
	$(RM) -r build/api

build/$(CONVERTER_JAR): $(CONVERTER_SOURCES) $(RESOURCES)
	mkdir -p build/converter
	$(JAVAC) $(JAVAC_OPTIONS) -d build/converter $(CONVERTER_SOURCES)
	$(JAR) cfe $@ Main -C build/converter . -C src/res .
	$(RM) -r build/converter

%.class: %.java
	$(JAVAC) -source 7 -target 7 -Xlint:-options -g:none $^

build/test/cpptests: $(CPP_TEST_SOURCES) $(CPP_TEST_HEADER) $(SOURCES) $(HEADERS) $(RESOURCES) $(JAVA_HELPER_CLASSES)
	mkdir -p build/test
ifeq ($(MERGE),true)
	for f in src/*.cpp test/native/*.cpp; do echo '#include "'$$f'"'; done |\
	$(CXX) $(CPPFLAGS) $(CXXFLAGS) $(DEFS) $(INCLUDES) $(CPP_TEST_INCLUDES) -fPIC -o $@ -xc++ - $(LIBS)
else
	$(CXX) $(CPPFLAGS) $(CXXFLAGS) $(DEFS) $(INCLUDES) $(CPP_TEST_INCLUDES) -fPIC -o $@ $(SOURCES) $(CPP_TEST_SOURCES) $(LIBS)
endif

build-test-java: all build/$(TEST_JAR) build-test-libs build-test-bins

build-test-cpp: build/test/cpptests build-test-libs

build-test: build-test-cpp build-test-java

build-test-libs:
	@mkdir -p $(TEST_LIB_DIR)
	$(CC) -shared -fPIC -o $(TEST_LIB_DIR)/libreladyn.$(SOEXT) test/native/libs/reladyn.c
	$(CC) -shared -fPIC -o $(TEST_LIB_DIR)/libcallsmalloc.$(SOEXT) test/native/libs/callsmalloc.c
	$(CC) -shared -fPIC $(INCLUDES) -Isrc -o $(TEST_LIB_DIR)/libjnimalloc.$(SOEXT) test/native/libs/jnimalloc.c
	$(CC) -shared -fPIC -o $(TEST_LIB_DIR)/libmalloc.$(SOEXT) test/native/libs/malloc.c
	$(CC) -fno-optimize-sibling-calls -shared -fPIC $(INCLUDES) -Isrc -o $(TEST_LIB_DIR)/libjninativestacks.$(SOEXT) test/native/libs/jninativestacks.c

ifeq ($(OS_TAG),linux)
	$(CC) -c -shared -fPIC -o $(TEST_LIB_DIR)/vaddrdif.o test/native/libs/vaddrdif.c
	$(LD) -N -shared -o $(TEST_LIB_DIR)/libvaddrdif.$(SOEXT) $(TEST_LIB_DIR)/vaddrdif.o -T test/native/libs/vaddrdif.ld

	$(AS) -o $(TEST_LIB_DIR)/multiplematching.o test/native/libs/multiplematching.s
	$(LD) -shared -o $(TEST_LIB_DIR)/multiplematching.$(SOEXT) $(TEST_LIB_DIR)/multiplematching.o

	$(AS) -o $(TEST_LIB_DIR)/twiceatzero.o test/native/libs/twiceatzero.s
	$(LD) -shared -o $(TEST_LIB_DIR)/libtwiceatzero.$(SOEXT) $(TEST_LIB_DIR)/twiceatzero.o --section-start=.seg1=0x4000 -z max-page-size=0x1000
endif

build-test-bins:
	@mkdir -p $(TEST_BIN_DIR)
	$(CC) -o $(TEST_BIN_DIR)/malloc_plt_dyn test/test/nativemem/malloc_plt_dyn.c
	$(CC) -o $(TEST_BIN_DIR)/native_api -Isrc test/test/c/native_api.c -ldl
	$(CC) -o $(TEST_BIN_DIR)/profile_with_dlopen -Isrc test/test/nativemem/profile_with_dlopen.c -ldl
	$(CC) -o $(TEST_BIN_DIR)/preload_malloc -Isrc test/test/nativemem/preload_malloc.c -ldl
	$(CC) -o $(TEST_BIN_DIR)/nativemem_known_lib_crash -Isrc test/test/nativemem/nativemem_known_lib_crash.c -ldl
	$(CXX) -o $(TEST_BIN_DIR)/non_java_app -std=c++11 $(INCLUDES) $(CPP_TEST_INCLUDES) test/test/nonjava/non_java_app.cpp $(LIBS)

test-cpp: build-test-cpp
	echo "Running cpp tests..."
	LD_LIBRARY_PATH="$(TEST_LIB_DIR)" DYLD_LIBRARY_PATH="$(TEST_LIB_DIR)" build/test/cpptests

test-java: build-test-java
	echo "Running tests against $(LIB_PROFILER)"
	$(JAVA) "-Djava.library.path=$(TEST_LIB_DIR)" $(TEST_FLAGS) -ea -cp "build/$(TEST_JAR):build/jar/*:build/lib/*:$(TEST_DEPS_DIR)/*:$(TEST_GEN_DIR)/*" one.profiler.test.Runner $(subst $(COMMA), ,$(TESTS))

coverage: override FAT_BINARY=false
coverage: clean-coverage
	$(MAKE) test-cpp CXXFLAGS_EXTRA="-fprofile-arcs -ftest-coverage -fPIC -O0 --coverage"
	mkdir -p build/test/coverage
	cd build/test/ && gcovr -r ../.. --html-details --gcov-executable "$(GCOV)" -o coverage/index.html
	rm -rf -- -.gc*

test: test-cpp test-java

<<<<<<< HEAD
build/$(TEST_JAR): build/$(API_JAR) $(TEST_SOURCES) build/$(CONVERTER_JAR)
	mkdir -p build/test
	$(JAVAC) -source $(JAVA_TARGET) -target $(JAVA_TARGET) -Xlint:-options -cp "build/jar/*:$(TEST_DEPS_DIR)/*:$(TEST_GEN_DIR)/*" -d build/test $(TEST_SOURCES)
	$(JAR) cf $@ -C build/test .
=======
$(TEST_DEPS_DIR):
	mkdir -p $@

build/$(TEST_JAR): build/$(API_JAR) $(TEST_SOURCES) build/$(CONVERTER_JAR) $(TEST_DEPS_DIR)
	rm -rf build/test/classes
	mkdir -p build/test/classes
	$(JAVAC) -source $(JAVA_TARGET) -target $(JAVA_TARGET) -Xlint:-options -XDignore.symbol.file \
		 -implicit:none \
		 -cp "build/jar/*:$(TEST_DEPS_DIR)/*:$(TEST_GEN_DIR)/*:test/stubs" \
		 -d build/test/classes \
		 $(TEST_SOURCES)
	$(JAR) cf $@ -C build/test/classes .

update-otlp-classes-jar:
	@if [ -z "$(OTEL_PROTO_PATH)" ]; then \
		echo "'OTEL_PROTO_PATH' is empty"; \
		exit 1; \
	fi
	rm -rf $(TMP_DIR)/gen/java $(TMP_DIR)/build
	mkdir -p $(TMP_DIR)/gen/java $(TMP_DIR)/build $(TEST_GEN_DIR)
	cd $(OTEL_PROTO_PATH) && protoc --java_out=$(TMP_DIR)/gen/java $$(find . \
		 -type f \
		 -name '*.proto' \
		 -not \( -name 'logs*.proto' -o -name 'metrics*.proto' -o -name 'trace*.proto' -o -name '*service.proto' \))
	$(JAVAC) -source $(JAVA_TARGET) \
		 -target $(JAVA_TARGET) \
		 -cp $(TEST_DEPS_DIR)/* \
		 -d $(TMP_DIR)/build \
		 -Xlint:-options \
		 $$(find $(TMP_DIR)/gen/java -name "*.java")
	$(JAR) cvf $(TEST_GEN_DIR)/opentelemetry-gen-classes.jar -C $(TMP_DIR)/build .
>>>>>>> 520b897d

update-otlp-classes-jar:
	rm -rf $(TMP_DIR)/gen/java $(TMP_DIR)/build
	mkdir -p $(TMP_DIR)/gen/java $(TMP_DIR)/build $(TEST_GEN_DIR)
	cd $(OTEL_PROTO_PATH) && protoc --java_out=$(TMP_DIR)/gen/java $$(find . \
		-type f \
		-name '*.proto' \
		-not \( -name 'logs*.proto' -o -name 'metrics*.proto' -o -name 'trace*.proto' -o -name '*service.proto' \) \
		| tr '\n' ' ')
	$(JAVAC) -source $(JAVA_TARGET) \
	    -target $(JAVA_TARGET) \
	    -cp $(TEST_DEPS_DIR)/* \
	    -d $(TMP_DIR)/build \
		-Xlint:-options \
	    $$(find $(TMP_DIR)/gen/java -name "*.java" | tr '\n' ' ')
	$(JAR) cvf $(TEST_GEN_DIR)/opentelemetry-gen-classes.jar -C $(TMP_DIR)/build .

LINT_SOURCES=`ls -1 src/*.cpp src/*/*.cpp | grep -v rustDemangle.cpp`
CLANG_TIDY_ARGS_EXTRA=
cpp-lint:
	clang-tidy $(LINT_SOURCES) $(CLANG_TIDY_ARGS_EXTRA) -- -x c++ $(CXXFLAGS) $(INCLUDES) $(DEFS) $(LIBS)

DIFF_BASE=
cpp-lint-diff:
	git diff -U0 $(DIFF_BASE) -- 'src/*.cpp' 'src/**/*.cpp' 'src/*.h' 'src/**/*.h' ':!**/rustDemangle.cpp' | \
		clang-tidy-diff.py -p1 $(CLANG_TIDY_ARGS_EXTRA) -- -x c++ $(CXXFLAGS) $(INCLUDES) $(DEFS) $(LIBS)

check-md:
	prettier -c README.md "docs/**/*.md"

format-md:
	prettier -w README.md "docs/**/*.md"

clean-coverage:
	$(RM) -rf build/test/cpptests build/test/coverage

clean:
	$(RM) -r build<|MERGE_RESOLUTION|>--- conflicted
+++ resolved
@@ -133,6 +133,7 @@
   CXXFLAGS += -momit-leaf-frame-pointer
 endif
 
+
 .PHONY: all jar release build-test test clean coverage clean-coverage build-test-java build-test-cpp build-test-libs build-test-bins test-cpp test-java check-md format-md
 
 all: build/bin build/lib build/$(LIB_PROFILER) build/$(ASPROF) jar build/$(JFRCONV) build/$(ASPROF_HEADER)
@@ -271,12 +272,6 @@
 
 test: test-cpp test-java
 
-<<<<<<< HEAD
-build/$(TEST_JAR): build/$(API_JAR) $(TEST_SOURCES) build/$(CONVERTER_JAR)
-	mkdir -p build/test
-	$(JAVAC) -source $(JAVA_TARGET) -target $(JAVA_TARGET) -Xlint:-options -cp "build/jar/*:$(TEST_DEPS_DIR)/*:$(TEST_GEN_DIR)/*" -d build/test $(TEST_SOURCES)
-	$(JAR) cf $@ -C build/test .
-=======
 $(TEST_DEPS_DIR):
 	mkdir -p $@
 
@@ -308,23 +303,6 @@
 		 -Xlint:-options \
 		 $$(find $(TMP_DIR)/gen/java -name "*.java")
 	$(JAR) cvf $(TEST_GEN_DIR)/opentelemetry-gen-classes.jar -C $(TMP_DIR)/build .
->>>>>>> 520b897d
-
-update-otlp-classes-jar:
-	rm -rf $(TMP_DIR)/gen/java $(TMP_DIR)/build
-	mkdir -p $(TMP_DIR)/gen/java $(TMP_DIR)/build $(TEST_GEN_DIR)
-	cd $(OTEL_PROTO_PATH) && protoc --java_out=$(TMP_DIR)/gen/java $$(find . \
-		-type f \
-		-name '*.proto' \
-		-not \( -name 'logs*.proto' -o -name 'metrics*.proto' -o -name 'trace*.proto' -o -name '*service.proto' \) \
-		| tr '\n' ' ')
-	$(JAVAC) -source $(JAVA_TARGET) \
-	    -target $(JAVA_TARGET) \
-	    -cp $(TEST_DEPS_DIR)/* \
-	    -d $(TMP_DIR)/build \
-		-Xlint:-options \
-	    $$(find $(TMP_DIR)/gen/java -name "*.java" | tr '\n' ' ')
-	$(JAR) cvf $(TEST_GEN_DIR)/opentelemetry-gen-classes.jar -C $(TMP_DIR)/build .
 
 LINT_SOURCES=`ls -1 src/*.cpp src/*/*.cpp | grep -v rustDemangle.cpp`
 CLANG_TIDY_ARGS_EXTRA=
